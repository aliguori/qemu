/*
 * QEMU System Emulator
 *
 * Copyright (c) 2003-2008 Fabrice Bellard
 *
 * Permission is hereby granted, free of charge, to any person obtaining a copy
 * of this software and associated documentation files (the "Software"), to deal
 * in the Software without restriction, including without limitation the rights
 * to use, copy, modify, merge, publish, distribute, sublicense, and/or sell
 * copies of the Software, and to permit persons to whom the Software is
 * furnished to do so, subject to the following conditions:
 *
 * The above copyright notice and this permission notice shall be included in
 * all copies or substantial portions of the Software.
 *
 * THE SOFTWARE IS PROVIDED "AS IS", WITHOUT WARRANTY OF ANY KIND, EXPRESS OR
 * IMPLIED, INCLUDING BUT NOT LIMITED TO THE WARRANTIES OF MERCHANTABILITY,
 * FITNESS FOR A PARTICULAR PURPOSE AND NONINFRINGEMENT. IN NO EVENT SHALL
 * THE AUTHORS OR COPYRIGHT HOLDERS BE LIABLE FOR ANY CLAIM, DAMAGES OR OTHER
 * LIABILITY, WHETHER IN AN ACTION OF CONTRACT, TORT OR OTHERWISE, ARISING FROM,
 * OUT OF OR IN CONNECTION WITH THE SOFTWARE OR THE USE OR OTHER DEALINGS IN
 * THE SOFTWARE.
 */
#include <unistd.h>
#include <fcntl.h>
#include <signal.h>
#include <time.h>
#include <errno.h>
#include <sys/time.h>
#include <zlib.h>

/* Needed early for CONFIG_BSD etc. */
#include "config-host.h"

#ifndef _WIN32
#include <sys/times.h>
#include <sys/wait.h>
#include <termios.h>
#include <sys/mman.h>
#include <sys/ioctl.h>
#include <sys/resource.h>
#include <sys/socket.h>
#include <netinet/in.h>
#include <net/if.h>
#ifdef __NetBSD__
#include <net/if_tap.h>
#endif
#ifdef __linux__
#include "tap-linux.h"
#endif
#include <arpa/inet.h>
#include <dirent.h>
#include <netdb.h>
#include <sys/select.h>
#ifdef CONFIG_BSD
#include <sys/stat.h>
#if defined(__FreeBSD__) || defined(__DragonFly__)
#include <libutil.h>
#else
#include <util.h>
#endif
#elif defined (__GLIBC__) && defined (__FreeBSD_kernel__)
#include <freebsd/stdlib.h>
#else
#ifdef __linux__
#include <pty.h>
#include <malloc.h>
#include <linux/rtc.h>

/* For the benefit of older linux systems which don't supply it,
   we use a local copy of hpet.h. */
/* #include <linux/hpet.h> */
#include "hpet.h"

#include <linux/ppdev.h>
#include <linux/parport.h>
#endif
#ifdef __sun__
#include <sys/stat.h>
#include <sys/ethernet.h>
#include <sys/sockio.h>
#include <netinet/arp.h>
#include <netinet/in.h>
#include <netinet/in_systm.h>
#include <netinet/ip.h>
#include <netinet/ip_icmp.h> // must come after ip.h
#include <netinet/udp.h>
#include <netinet/tcp.h>
#include <net/if.h>
#include <syslog.h>
#include <stropts.h>
#endif
#endif
#endif

#if defined(__OpenBSD__)
#include <util.h>
#endif

#if defined(CONFIG_VDE)
#include <libvdeplug.h>
#endif

// FIXME: #include "qemu-kvm.h"
#include "qemu-common.h"
#include "net.h"
#include "monitor.h"
#include "sysemu.h"
#include "qemu-timer.h"
#include "qemu-char.h"
#include "audio/audio.h"
#include "qemu_socket.h"
#include "qemu-log.h"
#include "qemu-config.h"

#include "slirp/libslirp.h"

static QTAILQ_HEAD(, VLANState) vlans;
static QTAILQ_HEAD(, VLANClientState) non_vlan_clients;

/***********************************************************/
/* network device redirectors */

#if defined(DEBUG_NET) || defined(DEBUG_SLIRP)
static void hex_dump(FILE *f, const uint8_t *buf, int size)
{
    int len, i, j, c;

    for(i=0;i<size;i+=16) {
        len = size - i;
        if (len > 16)
            len = 16;
        fprintf(f, "%08x ", i);
        for(j=0;j<16;j++) {
            if (j < len)
                fprintf(f, " %02x", buf[i+j]);
            else
                fprintf(f, "   ");
        }
        fprintf(f, " ");
        for(j=0;j<len;j++) {
            c = buf[i+j];
            if (c < ' ' || c > '~')
                c = '.';
            fprintf(f, "%c", c);
        }
        fprintf(f, "\n");
    }
}
#endif

static int parse_macaddr(uint8_t *macaddr, const char *p)
{
    int i;
    char *last_char;
    long int offset;

    errno = 0;
    offset = strtol(p, &last_char, 0);    
    if (0 == errno && '\0' == *last_char &&
            offset >= 0 && offset <= 0xFFFFFF) {
        macaddr[3] = (offset & 0xFF0000) >> 16;
        macaddr[4] = (offset & 0xFF00) >> 8;
        macaddr[5] = offset & 0xFF;
        return 0;
    } else {
        for(i = 0; i < 6; i++) {
            macaddr[i] = strtol(p, (char **)&p, 16);
            if (i == 5) {
                if (*p != '\0')
                    return -1;
            } else {
                if (*p != ':' && *p != '-')
                    return -1;
                p++;
            }
        }
        return 0;    
    }

    return -1;
}

static int get_str_sep(char *buf, int buf_size, const char **pp, int sep)
{
    const char *p, *p1;
    int len;
    p = *pp;
    p1 = strchr(p, sep);
    if (!p1)
        return -1;
    len = p1 - p;
    p1++;
    if (buf_size > 0) {
        if (len > buf_size - 1)
            len = buf_size - 1;
        memcpy(buf, p, len);
        buf[len] = '\0';
    }
    *pp = p1;
    return 0;
}

int parse_host_src_port(struct sockaddr_in *haddr,
                        struct sockaddr_in *saddr,
                        const char *input_str)
{
    char *str = strdup(input_str);
    char *host_str = str;
    char *src_str;
    const char *src_str2;
    char *ptr;

    /*
     * Chop off any extra arguments at the end of the string which
     * would start with a comma, then fill in the src port information
     * if it was provided else use the "any address" and "any port".
     */
    if ((ptr = strchr(str,',')))
        *ptr = '\0';

    if ((src_str = strchr(input_str,'@'))) {
        *src_str = '\0';
        src_str++;
    }

    if (parse_host_port(haddr, host_str) < 0)
        goto fail;

    src_str2 = src_str;
    if (!src_str || *src_str == '\0')
        src_str2 = ":0";

    if (parse_host_port(saddr, src_str2) < 0)
        goto fail;

    free(str);
    return(0);

fail:
    free(str);
    return -1;
}

int parse_host_port(struct sockaddr_in *saddr, const char *str)
{
    char buf[512];
    struct hostent *he;
    const char *p, *r;
    int port;

    p = str;
    if (get_str_sep(buf, sizeof(buf), &p, ':') < 0)
        return -1;
    saddr->sin_family = AF_INET;
    if (buf[0] == '\0') {
        saddr->sin_addr.s_addr = 0;
    } else {
        if (qemu_isdigit(buf[0])) {
            if (!inet_aton(buf, &saddr->sin_addr))
                return -1;
        } else {
            if ((he = gethostbyname(buf)) == NULL)
                return - 1;
            saddr->sin_addr = *(struct in_addr *)he->h_addr;
        }
    }
    port = strtol(p, (char **)&r, 0);
    if (r == p)
        return -1;
    saddr->sin_port = htons(port);
    return 0;
}

void qemu_format_nic_info_str(VLANClientState *vc, uint8_t macaddr[6])
{
    snprintf(vc->info_str, sizeof(vc->info_str),
             "model=%s,macaddr=%02x:%02x:%02x:%02x:%02x:%02x",
             vc->model,
             macaddr[0], macaddr[1], macaddr[2],
             macaddr[3], macaddr[4], macaddr[5]);
}

void qemu_macaddr_default_if_unset(MACAddr *macaddr)
{
    static int index = 0;
    static const MACAddr zero = { .a = { 0,0,0,0,0,0 } };

    if (memcmp(macaddr, &zero, sizeof(zero)) != 0)
        return;
    macaddr->a[0] = 0x52;
    macaddr->a[1] = 0x54;
    macaddr->a[2] = 0x00;
    macaddr->a[3] = 0x12;
    macaddr->a[4] = 0x34;
    macaddr->a[5] = 0x56 + index++;
}

static char *assign_name(VLANClientState *vc1, const char *model)
{
    VLANState *vlan;
    char buf[256];
    int id = 0;

    QTAILQ_FOREACH(vlan, &vlans, next) {
        VLANClientState *vc;

        QTAILQ_FOREACH(vc, &vlan->clients, next) {
            if (vc != vc1 && strcmp(vc->model, model) == 0) {
                id++;
            }
        }
    }

    snprintf(buf, sizeof(buf), "%s.%d", model, id);

    return qemu_strdup(buf);
}

static ssize_t qemu_deliver_packet(VLANClientState *sender,
                                   unsigned flags,
                                   const uint8_t *data,
                                   size_t size,
                                   void *opaque);
static ssize_t qemu_deliver_packet_iov(VLANClientState *sender,
                                       unsigned flags,
                                       const struct iovec *iov,
                                       int iovcnt,
                                       void *opaque);

VLANClientState *qemu_new_vlan_client(net_client_type type,
                                      VLANState *vlan,
                                      VLANClientState *peer,
                                      const char *model,
                                      const char *name,
                                      NetCanReceive *can_receive,
                                      NetReceive *receive,
                                      NetReceive *receive_raw,
                                      NetReceiveIOV *receive_iov,
                                      NetCleanup *cleanup,
                                      void *opaque)
{
    VLANClientState *vc;

    vc = qemu_mallocz(sizeof(VLANClientState));

    vc->type = type;
    vc->model = qemu_strdup(model);
    if (name)
        vc->name = qemu_strdup(name);
    else
        vc->name = assign_name(vc, model);
    vc->can_receive = can_receive;
    vc->receive = receive;
    vc->receive_raw = receive_raw;
    vc->receive_iov = receive_iov;
    vc->cleanup = cleanup;
    vc->opaque = opaque;

    if (vlan) {
        assert(!peer);
        vc->vlan = vlan;
        QTAILQ_INSERT_TAIL(&vc->vlan->clients, vc, next);
    } else {
        if (peer) {
            vc->peer = peer;
            peer->peer = vc;
        }
        QTAILQ_INSERT_TAIL(&non_vlan_clients, vc, next);

        vc->send_queue = qemu_new_net_queue(qemu_deliver_packet,
                                            qemu_deliver_packet_iov,
                                            vc);
    }

    return vc;
}

void qemu_del_vlan_client(VLANClientState *vc)
{
    if (vc->vlan) {
        QTAILQ_REMOVE(&vc->vlan->clients, vc, next);
    } else {
        if (vc->send_queue) {
            qemu_del_net_queue(vc->send_queue);
        }
        QTAILQ_REMOVE(&non_vlan_clients, vc, next);
        if (vc->peer) {
            vc->peer->peer = NULL;
        }
    }

    if (vc->cleanup) {
        vc->cleanup(vc);
    }

    qemu_free(vc->name);
    qemu_free(vc->model);
    qemu_free(vc);
}

VLANClientState *qemu_find_vlan_client(VLANState *vlan, void *opaque)
{
    VLANClientState *vc;

    QTAILQ_FOREACH(vc, &vlan->clients, next) {
        if (vc->opaque == opaque) {
            return vc;
        }
    }

    return NULL;
}

static VLANClientState *
qemu_find_vlan_client_by_name(Monitor *mon, int vlan_id,
                              const char *client_str)
{
    VLANState *vlan;
    VLANClientState *vc;

    vlan = qemu_find_vlan(vlan_id, 0);
    if (!vlan) {
        monitor_printf(mon, "unknown VLAN %d\n", vlan_id);
        return NULL;
    }

    QTAILQ_FOREACH(vc, &vlan->clients, next) {
        if (!strcmp(vc->name, client_str)) {
            break;
        }
    }
    if (!vc) {
        monitor_printf(mon, "can't find device %s on VLAN %d\n",
                       client_str, vlan_id);
    }

    return vc;
}

int qemu_can_send_packet(VLANClientState *sender)
{
    VLANState *vlan = sender->vlan;
    VLANClientState *vc;

    if (sender->peer) {
        if (!sender->peer->can_receive ||
            sender->peer->can_receive(sender->peer)) {
            return 1;
        } else {
            return 0;
        }
    }

    if (!sender->vlan) {
        return 1;
    }

    QTAILQ_FOREACH(vc, &vlan->clients, next) {
        if (vc == sender) {
            continue;
        }

        /* no can_receive() handler, they can always receive */
        if (!vc->can_receive || vc->can_receive(vc)) {
            return 1;
        }
    }
    return 0;
}

static ssize_t qemu_deliver_packet(VLANClientState *sender,
                                   unsigned flags,
                                   const uint8_t *data,
                                   size_t size,
                                   void *opaque)
{
    VLANClientState *vc = opaque;

    if (vc->link_down) {
        return size;
    }

    if (flags & QEMU_NET_PACKET_FLAG_RAW && vc->receive_raw)
        return vc->receive_raw(vc, data, size);
    else
        return vc->receive(vc, data, size);
}

static ssize_t qemu_vlan_deliver_packet(VLANClientState *sender,
                                        unsigned flags,
                                        const uint8_t *buf,
                                        size_t size,
                                        void *opaque)
{
    VLANState *vlan = opaque;
    VLANClientState *vc;
    int ret = -1;

    QTAILQ_FOREACH(vc, &vlan->clients, next) {
        ssize_t len;

        if (vc == sender) {
            continue;
        }

        if (vc->link_down) {
            ret = size;
            continue;
        }

        if (flags & QEMU_NET_PACKET_FLAG_RAW && vc->receive_raw)
            len = vc->receive_raw(vc, buf, size);
        else
            len = vc->receive(vc, buf, size);

        ret = (ret >= 0) ? ret : len;
    }

    return ret;
}

void qemu_purge_queued_packets(VLANClientState *vc)
{
    NetQueue *queue;

    if (!vc->peer && !vc->vlan) {
        return;
    }

    if (vc->peer) {
        queue = vc->peer->send_queue;
    } else {
        queue = vc->vlan->send_queue;
    }

    qemu_net_queue_purge(queue, vc);
}

void qemu_flush_queued_packets(VLANClientState *vc)
{
    NetQueue *queue;

    if (vc->vlan) {
        queue = vc->vlan->send_queue;
    } else {
        queue = vc->send_queue;
    }

    qemu_net_queue_flush(queue);
}

static ssize_t qemu_send_packet_async_with_flags(VLANClientState *sender,
                                                 unsigned flags,
                                                 const uint8_t *buf, int size,
                                                 NetPacketSent *sent_cb)
{
    NetQueue *queue;

#ifdef DEBUG_NET
    printf("qemu_send_packet_async:\n");
    hex_dump(stdout, buf, size);
#endif

    if (sender->link_down || (!sender->peer && !sender->vlan)) {
        return size;
    }

    if (sender->peer) {
        queue = sender->peer->send_queue;
    } else {
        queue = sender->vlan->send_queue;
    }

    return qemu_net_queue_send(queue, sender, flags, buf, size, sent_cb);
}

ssize_t qemu_send_packet_async(VLANClientState *sender,
                               const uint8_t *buf, int size,
                               NetPacketSent *sent_cb)
{
    return qemu_send_packet_async_with_flags(sender, QEMU_NET_PACKET_FLAG_NONE,
                                             buf, size, sent_cb);
}

void qemu_send_packet(VLANClientState *vc, const uint8_t *buf, int size)
{
    qemu_send_packet_async(vc, buf, size, NULL);
}

ssize_t qemu_send_packet_raw(VLANClientState *vc, const uint8_t *buf, int size)
{
    return qemu_send_packet_async_with_flags(vc, QEMU_NET_PACKET_FLAG_RAW,
                                             buf, size, NULL);
}

static ssize_t vc_sendv_compat(VLANClientState *vc, const struct iovec *iov,
                               int iovcnt)
{
    uint8_t buffer[4096];
    size_t offset = 0;
    int i;

    for (i = 0; i < iovcnt; i++) {
        size_t len;

        len = MIN(sizeof(buffer) - offset, iov[i].iov_len);
        memcpy(buffer + offset, iov[i].iov_base, len);
        offset += len;
    }

    return vc->receive(vc, buffer, offset);
}

static ssize_t calc_iov_length(const struct iovec *iov, int iovcnt)
{
    size_t offset = 0;
    int i;

    for (i = 0; i < iovcnt; i++)
        offset += iov[i].iov_len;
    return offset;
}

static ssize_t qemu_deliver_packet_iov(VLANClientState *sender,
                                       unsigned flags,
                                       const struct iovec *iov,
                                       int iovcnt,
                                       void *opaque)
{
    VLANClientState *vc = opaque;

    if (vc->link_down) {
        return calc_iov_length(iov, iovcnt);
    }

    if (vc->receive_iov) {
        return vc->receive_iov(vc, iov, iovcnt);
    } else {
        return vc_sendv_compat(vc, iov, iovcnt);
    }
}

static ssize_t qemu_vlan_deliver_packet_iov(VLANClientState *sender,
                                            unsigned flags,
                                            const struct iovec *iov,
                                            int iovcnt,
                                            void *opaque)
{
    VLANState *vlan = opaque;
    VLANClientState *vc;
    ssize_t ret = -1;

    QTAILQ_FOREACH(vc, &vlan->clients, next) {
        ssize_t len;

        if (vc == sender) {
            continue;
        }

        if (vc->link_down) {
            ret = calc_iov_length(iov, iovcnt);
            continue;
        }

        assert(!(flags & QEMU_NET_PACKET_FLAG_RAW));

        if (vc->receive_iov) {
            len = vc->receive_iov(vc, iov, iovcnt);
        } else {
            len = vc_sendv_compat(vc, iov, iovcnt);
        }

        ret = (ret >= 0) ? ret : len;
    }

    return ret;
}

ssize_t qemu_sendv_packet_async(VLANClientState *sender,
                                const struct iovec *iov, int iovcnt,
                                NetPacketSent *sent_cb)
{
    NetQueue *queue;

    if (sender->link_down || (!sender->peer && !sender->vlan)) {
        return calc_iov_length(iov, iovcnt);
    }

    if (sender->peer) {
        queue = sender->peer->send_queue;
    } else {
        queue = sender->vlan->send_queue;
    }

    return qemu_net_queue_send_iov(queue, sender,
                                   QEMU_NET_PACKET_FLAG_NONE,
                                   iov, iovcnt, sent_cb);
}

ssize_t
qemu_sendv_packet(VLANClientState *vc, const struct iovec *iov, int iovcnt)
{
    return qemu_sendv_packet_async(vc, iov, iovcnt, NULL);
}

#if defined(CONFIG_SLIRP)

/* slirp network adapter */

#define SLIRP_CFG_HOSTFWD 1
#define SLIRP_CFG_LEGACY  2

struct slirp_config_str {
    struct slirp_config_str *next;
    int flags;
    char str[1024];
    int legacy_format;
};

typedef struct SlirpState {
    QTAILQ_ENTRY(SlirpState) entry;
    VLANClientState *vc;
    Slirp *slirp;
#ifndef _WIN32
    char smb_dir[128];
#endif
} SlirpState;

static struct slirp_config_str *slirp_configs;
const char *legacy_tftp_prefix;
const char *legacy_bootp_filename;
static QTAILQ_HEAD(slirp_stacks, SlirpState) slirp_stacks =
    QTAILQ_HEAD_INITIALIZER(slirp_stacks);

static int slirp_hostfwd(SlirpState *s, const char *redir_str,
                         int legacy_format);
static int slirp_guestfwd(SlirpState *s, const char *config_str,
                          int legacy_format);

#ifndef _WIN32
static const char *legacy_smb_export;

static int slirp_smb(SlirpState *s, const char *exported_dir,
                     struct in_addr vserver_addr);
static void slirp_smb_cleanup(SlirpState *s);
#else
static inline void slirp_smb_cleanup(SlirpState *s) { }
#endif

int slirp_can_output(void *opaque)
{
    SlirpState *s = opaque;

    return qemu_can_send_packet(s->vc);
}

void slirp_output(void *opaque, const uint8_t *pkt, int pkt_len)
{
    SlirpState *s = opaque;

#ifdef DEBUG_SLIRP
    printf("slirp output:\n");
    hex_dump(stdout, pkt, pkt_len);
#endif
    qemu_send_packet(s->vc, pkt, pkt_len);
}

static ssize_t slirp_receive(VLANClientState *vc, const uint8_t *buf, size_t size)
{
    SlirpState *s = vc->opaque;

#ifdef DEBUG_SLIRP
    printf("slirp input:\n");
    hex_dump(stdout, buf, size);
#endif
    slirp_input(s->slirp, buf, size);
    return size;
}

static void net_slirp_cleanup(VLANClientState *vc)
{
    SlirpState *s = vc->opaque;

    slirp_cleanup(s->slirp);
    slirp_smb_cleanup(s);
    QTAILQ_REMOVE(&slirp_stacks, s, entry);
    qemu_free(s);
}

static int net_slirp_init(VLANState *vlan, const char *model,
                          const char *name, int restricted,
                          const char *vnetwork, const char *vhost,
                          const char *vhostname, const char *tftp_export,
                          const char *bootfile, const char *vdhcp_start,
                          const char *vnameserver, const char *smb_export,
                          const char *vsmbserver)
{
    /* default settings according to historic slirp */
    struct in_addr net  = { .s_addr = htonl(0x0a000200) }; /* 10.0.2.0 */
    struct in_addr mask = { .s_addr = htonl(0xffffff00) }; /* 255.255.255.0 */
    struct in_addr host = { .s_addr = htonl(0x0a000202) }; /* 10.0.2.2 */
    struct in_addr dhcp = { .s_addr = htonl(0x0a00020f) }; /* 10.0.2.15 */
    struct in_addr dns  = { .s_addr = htonl(0x0a000203) }; /* 10.0.2.3 */
#ifndef _WIN32
    struct in_addr smbsrv = { .s_addr = 0 };
#endif
    SlirpState *s;
    char buf[20];
    uint32_t addr;
    int shift;
    char *end;
    struct slirp_config_str *config;

    if (!tftp_export) {
        tftp_export = legacy_tftp_prefix;
    }
    if (!bootfile) {
        bootfile = legacy_bootp_filename;
    }

    if (vnetwork) {
        if (get_str_sep(buf, sizeof(buf), &vnetwork, '/') < 0) {
            if (!inet_aton(vnetwork, &net)) {
                return -1;
            }
            addr = ntohl(net.s_addr);
            if (!(addr & 0x80000000)) {
                mask.s_addr = htonl(0xff000000); /* class A */
            } else if ((addr & 0xfff00000) == 0xac100000) {
                mask.s_addr = htonl(0xfff00000); /* priv. 172.16.0.0/12 */
            } else if ((addr & 0xc0000000) == 0x80000000) {
                mask.s_addr = htonl(0xffff0000); /* class B */
            } else if ((addr & 0xffff0000) == 0xc0a80000) {
                mask.s_addr = htonl(0xffff0000); /* priv. 192.168.0.0/16 */
            } else if ((addr & 0xffff0000) == 0xc6120000) {
                mask.s_addr = htonl(0xfffe0000); /* tests 198.18.0.0/15 */
            } else if ((addr & 0xe0000000) == 0xe0000000) {
                mask.s_addr = htonl(0xffffff00); /* class C */
            } else {
                mask.s_addr = htonl(0xfffffff0); /* multicast/reserved */
            }
        } else {
            if (!inet_aton(buf, &net)) {
                return -1;
            }
            shift = strtol(vnetwork, &end, 10);
            if (*end != '\0') {
                if (!inet_aton(vnetwork, &mask)) {
                    return -1;
                }
            } else if (shift < 4 || shift > 32) {
                return -1;
            } else {
                mask.s_addr = htonl(0xffffffff << (32 - shift));
            }
        }
        net.s_addr &= mask.s_addr;
        host.s_addr = net.s_addr | (htonl(0x0202) & ~mask.s_addr);
        dhcp.s_addr = net.s_addr | (htonl(0x020f) & ~mask.s_addr);
        dns.s_addr  = net.s_addr | (htonl(0x0203) & ~mask.s_addr);
    }

    if (vhost && !inet_aton(vhost, &host)) {
        return -1;
    }
    if ((host.s_addr & mask.s_addr) != net.s_addr) {
        return -1;
    }

    if (vdhcp_start && !inet_aton(vdhcp_start, &dhcp)) {
        return -1;
    }
    if ((dhcp.s_addr & mask.s_addr) != net.s_addr ||
        dhcp.s_addr == host.s_addr || dhcp.s_addr == dns.s_addr) {
        return -1;
    }

    if (vnameserver && !inet_aton(vnameserver, &dns)) {
        return -1;
    }
    if ((dns.s_addr & mask.s_addr) != net.s_addr ||
        dns.s_addr == host.s_addr) {
        return -1;
    }

#ifndef _WIN32
    if (vsmbserver && !inet_aton(vsmbserver, &smbsrv)) {
        return -1;
    }
#endif

    s = qemu_mallocz(sizeof(SlirpState));
    s->slirp = slirp_init(restricted, net, mask, host, vhostname,
                          tftp_export, bootfile, dhcp, dns, s);
    QTAILQ_INSERT_TAIL(&slirp_stacks, s, entry);

    for (config = slirp_configs; config; config = config->next) {
        if (config->flags & SLIRP_CFG_HOSTFWD) {
            if (slirp_hostfwd(s, config->str,
                              config->flags & SLIRP_CFG_LEGACY) < 0)
                return -1;
        } else {
            if (slirp_guestfwd(s, config->str,
                               config->flags & SLIRP_CFG_LEGACY) < 0)
                return -1;
        }
    }
#ifndef _WIN32
    if (!smb_export) {
        smb_export = legacy_smb_export;
    }
    if (smb_export) {
        if (slirp_smb(s, smb_export, smbsrv) < 0)
            return -1;
    }
#endif

    s->vc = qemu_new_vlan_client(NET_CLIENT_TYPE_SLIRP,
                                 vlan, NULL, model, name, NULL,
                                 slirp_receive, NULL, NULL,
                                 net_slirp_cleanup, s);
    snprintf(s->vc->info_str, sizeof(s->vc->info_str),
             "net=%s, restricted=%c", inet_ntoa(net), restricted ? 'y' : 'n');
    return 0;
}

static SlirpState *slirp_lookup(Monitor *mon, const char *vlan,
                                const char *stack)
{
    VLANClientState *vc;

    if (vlan) {
        vc = qemu_find_vlan_client_by_name(mon, strtol(vlan, NULL, 0), stack);
        if (!vc) {
            return NULL;
        }
        if (strcmp(vc->model, "user")) {
            monitor_printf(mon, "invalid device specified\n");
            return NULL;
        }
        return vc->opaque;
    } else {
        if (QTAILQ_EMPTY(&slirp_stacks)) {
            monitor_printf(mon, "user mode network stack not in use\n");
            return NULL;
        }
        return QTAILQ_FIRST(&slirp_stacks);
    }
}

void net_slirp_hostfwd_remove(Monitor *mon, const QDict *qdict)
{
    struct in_addr host_addr = { .s_addr = INADDR_ANY };
    int host_port;
    char buf[256] = "";
    const char *src_str, *p;
    SlirpState *s;
    int is_udp = 0;
    int err;
    const char *arg1 = qdict_get_str(qdict, "arg1");
    const char *arg2 = qdict_get_try_str(qdict, "arg2");
    const char *arg3 = qdict_get_try_str(qdict, "arg3");

    if (arg2) {
        s = slirp_lookup(mon, arg1, arg2);
        src_str = arg3;
    } else {
        s = slirp_lookup(mon, NULL, NULL);
        src_str = arg1;
    }
    if (!s) {
        return;
    }

    if (!src_str || !src_str[0])
        goto fail_syntax;

    p = src_str;
    get_str_sep(buf, sizeof(buf), &p, ':');

    if (!strcmp(buf, "tcp") || buf[0] == '\0') {
        is_udp = 0;
    } else if (!strcmp(buf, "udp")) {
        is_udp = 1;
    } else {
        goto fail_syntax;
    }

    if (get_str_sep(buf, sizeof(buf), &p, ':') < 0) {
        goto fail_syntax;
    }
    if (buf[0] != '\0' && !inet_aton(buf, &host_addr)) {
        goto fail_syntax;
    }

    host_port = atoi(p);

    err = slirp_remove_hostfwd(QTAILQ_FIRST(&slirp_stacks)->slirp, is_udp,
                               host_addr, host_port);

    monitor_printf(mon, "host forwarding rule for %s %s\n", src_str,
                   err ? "removed" : "not found");
    return;

 fail_syntax:
    monitor_printf(mon, "invalid format\n");
}

static int slirp_hostfwd(SlirpState *s, const char *redir_str,
                         int legacy_format)
{
    struct in_addr host_addr = { .s_addr = INADDR_ANY };
    struct in_addr guest_addr = { .s_addr = 0 };
    int host_port, guest_port;
    const char *p;
    char buf[256];
    int is_udp;
    char *end;

    p = redir_str;
    if (!p || get_str_sep(buf, sizeof(buf), &p, ':') < 0) {
        goto fail_syntax;
    }
    if (!strcmp(buf, "tcp") || buf[0] == '\0') {
        is_udp = 0;
    } else if (!strcmp(buf, "udp")) {
        is_udp = 1;
    } else {
        goto fail_syntax;
    }

    if (!legacy_format) {
        if (get_str_sep(buf, sizeof(buf), &p, ':') < 0) {
            goto fail_syntax;
        }
        if (buf[0] != '\0' && !inet_aton(buf, &host_addr)) {
            goto fail_syntax;
        }
    }

    if (get_str_sep(buf, sizeof(buf), &p, legacy_format ? ':' : '-') < 0) {
        goto fail_syntax;
    }
    host_port = strtol(buf, &end, 0);
    if (*end != '\0' || host_port < 1 || host_port > 65535) {
        goto fail_syntax;
    }

    if (get_str_sep(buf, sizeof(buf), &p, ':') < 0) {
        goto fail_syntax;
    }
    if (buf[0] != '\0' && !inet_aton(buf, &guest_addr)) {
        goto fail_syntax;
    }

    guest_port = strtol(p, &end, 0);
    if (*end != '\0' || guest_port < 1 || guest_port > 65535) {
        goto fail_syntax;
    }

    if (slirp_add_hostfwd(s->slirp, is_udp, host_addr, host_port, guest_addr,
                          guest_port) < 0) {
        qemu_error("could not set up host forwarding rule '%s'\n",
                   redir_str);
        return -1;
    }
    return 0;

 fail_syntax:
    qemu_error("invalid host forwarding rule '%s'\n", redir_str);
    return -1;
}

void net_slirp_hostfwd_add(Monitor *mon, const QDict *qdict)
{
    const char *redir_str;
    SlirpState *s;
    const char *arg1 = qdict_get_str(qdict, "arg1");
    const char *arg2 = qdict_get_try_str(qdict, "arg2");
    const char *arg3 = qdict_get_try_str(qdict, "arg3");

    if (arg2) {
        s = slirp_lookup(mon, arg1, arg2);
        redir_str = arg3;
    } else {
        s = slirp_lookup(mon, NULL, NULL);
        redir_str = arg1;
    }
    if (s) {
        slirp_hostfwd(s, redir_str, 0);
    }

}

int net_slirp_redir(const char *redir_str)
{
    struct slirp_config_str *config;

    if (QTAILQ_EMPTY(&slirp_stacks)) {
        config = qemu_malloc(sizeof(*config));
        pstrcpy(config->str, sizeof(config->str), redir_str);
        config->flags = SLIRP_CFG_HOSTFWD | SLIRP_CFG_LEGACY;
        config->next = slirp_configs;
        slirp_configs = config;
        return 0;
    }

    return slirp_hostfwd(QTAILQ_FIRST(&slirp_stacks), redir_str, 1);
}

#ifndef _WIN32

/* automatic user mode samba server configuration */
static void slirp_smb_cleanup(SlirpState *s)
{
    char cmd[128];

    if (s->smb_dir[0] != '\0') {
        snprintf(cmd, sizeof(cmd), "rm -rf %s", s->smb_dir);
        system(cmd);
        s->smb_dir[0] = '\0';
    }
}

static int slirp_smb(SlirpState* s, const char *exported_dir,
                     struct in_addr vserver_addr)
{
    static int instance;
    char smb_conf[128];
    char smb_cmdline[128];
    FILE *f;

    snprintf(s->smb_dir, sizeof(s->smb_dir), "/tmp/qemu-smb.%ld-%d",
             (long)getpid(), instance++);
    if (mkdir(s->smb_dir, 0700) < 0) {
        qemu_error("could not create samba server dir '%s'\n", s->smb_dir);
        return -1;
    }
    snprintf(smb_conf, sizeof(smb_conf), "%s/%s", s->smb_dir, "smb.conf");

    f = fopen(smb_conf, "w");
    if (!f) {
        slirp_smb_cleanup(s);
        qemu_error("could not create samba server configuration file '%s'\n",
                   smb_conf);
        return -1;
    }
    fprintf(f,
            "[global]\n"
            "private dir=%s\n"
            "smb ports=0\n"
            "socket address=127.0.0.1\n"
            "pid directory=%s\n"
            "lock directory=%s\n"
            "log file=%s/log.smbd\n"
            "smb passwd file=%s/smbpasswd\n"
            "security = share\n"
            "[qemu]\n"
            "path=%s\n"
            "read only=no\n"
            "guest ok=yes\n",
            s->smb_dir,
            s->smb_dir,
            s->smb_dir,
            s->smb_dir,
            s->smb_dir,
            exported_dir
            );
    fclose(f);

    snprintf(smb_cmdline, sizeof(smb_cmdline), "%s -s %s",
             SMBD_COMMAND, smb_conf);

    if (slirp_add_exec(s->slirp, 0, smb_cmdline, &vserver_addr, 139) < 0) {
        slirp_smb_cleanup(s);
        qemu_error("conflicting/invalid smbserver address\n");
        return -1;
    }
    return 0;
}

/* automatic user mode samba server configuration (legacy interface) */
int net_slirp_smb(const char *exported_dir)
{
    struct in_addr vserver_addr = { .s_addr = 0 };

    if (legacy_smb_export) {
        fprintf(stderr, "-smb given twice\n");
        return -1;
    }
    legacy_smb_export = exported_dir;
    if (!QTAILQ_EMPTY(&slirp_stacks)) {
        return slirp_smb(QTAILQ_FIRST(&slirp_stacks), exported_dir,
                         vserver_addr);
    }
    return 0;
}

#endif /* !defined(_WIN32) */

struct GuestFwd {
    CharDriverState *hd;
    struct in_addr server;
    int port;
    Slirp *slirp;
};

static int guestfwd_can_read(void *opaque)
{
    struct GuestFwd *fwd = opaque;
    return slirp_socket_can_recv(fwd->slirp, fwd->server, fwd->port);
}

static void guestfwd_read(void *opaque, const uint8_t *buf, int size)
{
    struct GuestFwd *fwd = opaque;
    slirp_socket_recv(fwd->slirp, fwd->server, fwd->port, buf, size);
}

static int slirp_guestfwd(SlirpState *s, const char *config_str,
                          int legacy_format)
{
    struct in_addr server = { .s_addr = 0 };
    struct GuestFwd *fwd;
    const char *p;
    char buf[128];
    char *end;
    int port;

    p = config_str;
    if (legacy_format) {
        if (get_str_sep(buf, sizeof(buf), &p, ':') < 0) {
            goto fail_syntax;
        }
    } else {
        if (get_str_sep(buf, sizeof(buf), &p, ':') < 0) {
            goto fail_syntax;
        }
        if (strcmp(buf, "tcp") && buf[0] != '\0') {
            goto fail_syntax;
        }
        if (get_str_sep(buf, sizeof(buf), &p, ':') < 0) {
            goto fail_syntax;
        }
        if (buf[0] != '\0' && !inet_aton(buf, &server)) {
            goto fail_syntax;
        }
        if (get_str_sep(buf, sizeof(buf), &p, '-') < 0) {
            goto fail_syntax;
        }
    }
    port = strtol(buf, &end, 10);
    if (*end != '\0' || port < 1 || port > 65535) {
        goto fail_syntax;
    }

    fwd = qemu_malloc(sizeof(struct GuestFwd));
    snprintf(buf, sizeof(buf), "guestfwd.tcp:%d", port);
    fwd->hd = qemu_chr_open(buf, p, NULL);
    if (!fwd->hd) {
        qemu_error("could not open guest forwarding device '%s'\n", buf);
        qemu_free(fwd);
        return -1;
    }

    if (slirp_add_exec(s->slirp, 3, fwd->hd, &server, port) < 0) {
        qemu_error("conflicting/invalid host:port in guest forwarding "
                   "rule '%s'\n", config_str);
        qemu_free(fwd);
        return -1;
    }
    fwd->server = server;
    fwd->port = port;
    fwd->slirp = s->slirp;

    qemu_chr_add_handlers(fwd->hd, guestfwd_can_read, guestfwd_read,
                          NULL, fwd);
    return 0;

 fail_syntax:
    qemu_error("invalid guest forwarding rule '%s'\n", config_str);
    return -1;
}

void do_info_usernet(Monitor *mon)
{
    SlirpState *s;

    QTAILQ_FOREACH(s, &slirp_stacks, entry) {
        monitor_printf(mon, "VLAN %d (%s):\n", s->vc->vlan->id, s->vc->name);
        slirp_connection_info(s->slirp, mon);
    }
}

#endif /* CONFIG_SLIRP */

#if defined(_WIN32)
int tap_has_ufo(VLANClientState *vc)
{
    return 0;
}
int tap_has_vnet_hdr(VLANClientState *vc)
{
    return 0;
}
void tap_using_vnet_hdr(VLANClientState *vc, int using_vnet_hdr)
{
}
<<<<<<< HEAD
void tap_set_offload(VLANClientState *vc, int csum, int tso4, int tso6, int ecn, int ufo)
=======
void tap_set_offload(VLANClientState *vc, int csum, int tso4,
                     int tso6, int ecn, int ufo)
>>>>>>> 6c9f58ba
{
}
#else /* !defined(_WIN32) */

/* Maximum GSO packet size (64k) plus plenty of room for
 * the ethernet and virtio_net headers
 */
#define TAP_BUFSIZE (4096 + 65536)

typedef struct TAPState {
    VLANClientState *vc;
    int fd;
    char down_script[1024];
    char down_script_arg[128];
    uint8_t buf[TAP_BUFSIZE];
    unsigned int read_poll : 1;
    unsigned int write_poll : 1;
    unsigned int has_vnet_hdr : 1;
    unsigned int using_vnet_hdr : 1;
    unsigned int has_ufo: 1;
} TAPState;

static int launch_script(const char *setup_script, const char *ifname, int fd);

static int tap_can_send(void *opaque);
static void tap_send(void *opaque);
static void tap_writable(void *opaque);

static void tap_update_fd_handler(TAPState *s)
{
    qemu_set_fd_handler2(s->fd,
                         s->read_poll  ? tap_can_send : NULL,
                         s->read_poll  ? tap_send     : NULL,
                         s->write_poll ? tap_writable : NULL,
                         s);
}

static void tap_read_poll(TAPState *s, int enable)
{
    s->read_poll = !!enable;
    tap_update_fd_handler(s);
}

static void tap_write_poll(TAPState *s, int enable)
{
    s->write_poll = !!enable;
    tap_update_fd_handler(s);
}

static void tap_writable(void *opaque)
{
    TAPState *s = opaque;

    tap_write_poll(s, 0);

    qemu_flush_queued_packets(s->vc);
}

static ssize_t tap_write_packet(TAPState *s, const struct iovec *iov, int iovcnt)
{
    ssize_t len;

    do {
        len = writev(s->fd, iov, iovcnt);
    } while (len == -1 && errno == EINTR);

    if (len == -1 && errno == EAGAIN) {
        tap_write_poll(s, 1);
        return 0;
    }

    return len;
}

static ssize_t tap_receive_iov(VLANClientState *vc, const struct iovec *iov,
                               int iovcnt)
{
    TAPState *s = vc->opaque;
    const struct iovec *iovp = iov;
    struct iovec iov_copy[iovcnt + 1];
    struct virtio_net_hdr hdr = { 0, };

    if (s->has_vnet_hdr && !s->using_vnet_hdr) {
        iov_copy[0].iov_base = &hdr;
        iov_copy[0].iov_len =  sizeof(hdr);
        memcpy(&iov_copy[1], iov, iovcnt * sizeof(*iov));
        iovp = iov_copy;
        iovcnt++;
    }

    return tap_write_packet(s, iovp, iovcnt);
}

static ssize_t tap_receive_raw(VLANClientState *vc, const uint8_t *buf, size_t size)
{
    TAPState *s = vc->opaque;
    struct iovec iov[2];
    int iovcnt = 0;
    struct virtio_net_hdr hdr = { 0, };

    if (s->has_vnet_hdr) {
        iov[iovcnt].iov_base = &hdr;
        iov[iovcnt].iov_len  = sizeof(hdr);
        iovcnt++;
    }

    iov[iovcnt].iov_base = (char *)buf;
    iov[iovcnt].iov_len  = size;
    iovcnt++;

    return tap_write_packet(s, iov, iovcnt);
}

static ssize_t tap_receive(VLANClientState *vc, const uint8_t *buf, size_t size)
{
    TAPState *s = vc->opaque;
    struct iovec iov[1];

    if (s->has_vnet_hdr && !s->using_vnet_hdr) {
        return tap_receive_raw(vc, buf, size);
    }

    iov[0].iov_base = (char *)buf;
    iov[0].iov_len  = size;

    return tap_write_packet(s, iov, 1);
}

static int tap_can_send(void *opaque)
{
    TAPState *s = opaque;

    return qemu_can_send_packet(s->vc);
}

#ifdef __sun__
static ssize_t tap_read_packet(int tapfd, uint8_t *buf, int maxlen)
{
    struct strbuf sbuf;
    int f = 0;

    sbuf.maxlen = maxlen;
    sbuf.buf = (char *)buf;

    return getmsg(tapfd, NULL, &sbuf, &f) >= 0 ? sbuf.len : -1;
}
#else
static ssize_t tap_read_packet(int tapfd, uint8_t *buf, int maxlen)
{
    return read(tapfd, buf, maxlen);
}
#endif

static void tap_send_completed(VLANClientState *vc, ssize_t len)
{
    TAPState *s = vc->opaque;
    tap_read_poll(s, 1);
}

static void tap_send(void *opaque)
{
    TAPState *s = opaque;
    int size;

    do {
        uint8_t *buf = s->buf;

        size = tap_read_packet(s->fd, s->buf, sizeof(s->buf));
        if (size <= 0) {
            break;
        }

        if (s->has_vnet_hdr && !s->using_vnet_hdr) {
            buf  += sizeof(struct virtio_net_hdr);
            size -= sizeof(struct virtio_net_hdr);
        }

        size = qemu_send_packet_async(s->vc, buf, size, tap_send_completed);
        if (size == 0) {
            tap_read_poll(s, 0);
        }
    } while (size > 0);
}

/* sndbuf should be set to a value lower than the tx queue
 * capacity of any destination network interface.
 * Ethernet NICs generally have txqueuelen=1000, so 1Mb is
 * a good default, given a 1500 byte MTU.
 */
#define TAP_DEFAULT_SNDBUF 1024*1024

static int tap_set_sndbuf(TAPState *s, QemuOpts *opts)
{
    int sndbuf;

    sndbuf = qemu_opt_get_size(opts, "sndbuf", TAP_DEFAULT_SNDBUF);
    if (!sndbuf) {
        sndbuf = INT_MAX;
    }

    if (ioctl(s->fd, TUNSETSNDBUF, &sndbuf) == -1 && qemu_opt_get(opts, "sndbuf")) {
        qemu_error("TUNSETSNDBUF ioctl failed: %s\n", strerror(errno));
        return -1;
    }
    return 0;
}

int tap_has_ufo(VLANClientState *vc)
{
    TAPState *s = vc->opaque;

    assert(vc->type == NET_CLIENT_TYPE_TAP);

    return s->has_ufo;
}

int tap_has_vnet_hdr(VLANClientState *vc)
{
    TAPState *s = vc->opaque;

    assert(vc->type == NET_CLIENT_TYPE_TAP);

    return s->has_vnet_hdr;
}

void tap_using_vnet_hdr(VLANClientState *vc, int using_vnet_hdr)
{
    TAPState *s = vc->opaque;

    using_vnet_hdr = using_vnet_hdr != 0;

    assert(vc->type == NET_CLIENT_TYPE_TAP);
    assert(s->has_vnet_hdr == using_vnet_hdr);

    s->using_vnet_hdr = using_vnet_hdr;
}

static int tap_probe_vnet_hdr(int fd)
{
    struct ifreq ifr;

    if (ioctl(fd, TUNGETIFF, &ifr) != 0) {
        qemu_error("TUNGETIFF ioctl() failed: %s\n", strerror(errno));
        return 0;
    }

    return ifr.ifr_flags & IFF_VNET_HDR;
}

<<<<<<< HEAD
int tap_has_ufo(void *opaque)
{
    VLANClientState *vc = opaque;
    TAPState *s = vc->opaque;

    return s ? s->has_ufo : 0;
}

void tap_set_offload(VLANClientState *vc, int csum, int tso4, int tso6, int ecn, int ufo)
=======
void tap_set_offload(VLANClientState *vc, int csum, int tso4,
                     int tso6, int ecn, int ufo)
>>>>>>> 6c9f58ba
{
    TAPState *s = vc->opaque;
    unsigned int offload = 0;

    if (csum) {
        offload |= TUN_F_CSUM;
        if (tso4)
            offload |= TUN_F_TSO4;
        if (tso6)
            offload |= TUN_F_TSO6;
        if ((tso4 || tso6) && ecn)
            offload |= TUN_F_TSO_ECN;
        if (ufo)
            offload |= TUN_F_UFO;
    }

    if (ioctl(s->fd, TUNSETOFFLOAD, offload) != 0) {
        offload &= ~TUN_F_UFO;
        if (ioctl(s->fd, TUNSETOFFLOAD, offload) != 0) {
            fprintf(stderr, "TUNSETOFFLOAD ioctl() failed: %s\n",
                    strerror(errno));
        }
    }
}

static void tap_cleanup(VLANClientState *vc)
{
    TAPState *s = vc->opaque;

    qemu_purge_queued_packets(vc);

    if (s->down_script[0])
        launch_script(s->down_script, s->down_script_arg, s->fd);

    tap_read_poll(s, 0);
    tap_write_poll(s, 0);
    close(s->fd);
    qemu_free(s);
}

/* fd support */

static TAPState *net_tap_fd_init(VLANState *vlan,
                                 const char *model,
                                 const char *name,
                                 int fd,
                                 int vnet_hdr)
{
    TAPState *s;
    unsigned int offload;

    s = qemu_mallocz(sizeof(TAPState));
    s->fd = fd;
    s->has_vnet_hdr = vnet_hdr != 0;
    s->using_vnet_hdr = 0;
    s->vc = qemu_new_vlan_client(NET_CLIENT_TYPE_TAP,
                                 vlan, NULL, model, name, NULL,
                                 tap_receive, tap_receive_raw,
                                 tap_receive_iov, tap_cleanup, s);
<<<<<<< HEAD

=======
>>>>>>> 6c9f58ba
    s->has_ufo = 0;
    /* Check if tap supports UFO */
    offload = TUN_F_CSUM | TUN_F_UFO;
    if (ioctl(s->fd, TUNSETOFFLOAD, offload) == 0)
       s->has_ufo = 1;
<<<<<<< HEAD

    tap_set_offload(s->vc, 0, 0, 0, 0, 0);

=======
    tap_set_offload(s->vc, 0, 0, 0, 0, 0);
>>>>>>> 6c9f58ba
    tap_read_poll(s, 1);
    return s;
}

#if defined (CONFIG_BSD) || defined (__FreeBSD_kernel__)
static int tap_open(char *ifname, int ifname_size,
                    int *vnet_hdr, int vnet_hdr_required)
{
    int fd;
    char *dev;
    struct stat s;

    TFR(fd = open("/dev/tap", O_RDWR));
    if (fd < 0) {
        fprintf(stderr, "warning: could not open /dev/tap: no virtual network emulation\n");
        return -1;
    }

    fstat(fd, &s);
    dev = devname(s.st_rdev, S_IFCHR);
    pstrcpy(ifname, ifname_size, dev);

    fcntl(fd, F_SETFL, O_NONBLOCK);
    return fd;
}
#elif defined(__sun__)
#define TUNNEWPPA       (('T'<<16) | 0x0001)
/*
 * Allocate TAP device, returns opened fd.
 * Stores dev name in the first arg(must be large enough).
 */
static int tap_alloc(char *dev, size_t dev_size)
{
    int tap_fd, if_fd, ppa = -1;
    static int ip_fd = 0;
    char *ptr;

    static int arp_fd = 0;
    int ip_muxid, arp_muxid;
    struct strioctl  strioc_if, strioc_ppa;
    int link_type = I_PLINK;;
    struct lifreq ifr;
    char actual_name[32] = "";

    memset(&ifr, 0x0, sizeof(ifr));

    if( *dev ){
       ptr = dev;
       while( *ptr && !qemu_isdigit((int)*ptr) ) ptr++;
       ppa = atoi(ptr);
    }

    /* Check if IP device was opened */
    if( ip_fd )
       close(ip_fd);

    TFR(ip_fd = open("/dev/udp", O_RDWR, 0));
    if (ip_fd < 0) {
       syslog(LOG_ERR, "Can't open /dev/ip (actually /dev/udp)");
       return -1;
    }

    TFR(tap_fd = open("/dev/tap", O_RDWR, 0));
    if (tap_fd < 0) {
       syslog(LOG_ERR, "Can't open /dev/tap");
       return -1;
    }

    /* Assign a new PPA and get its unit number. */
    strioc_ppa.ic_cmd = TUNNEWPPA;
    strioc_ppa.ic_timout = 0;
    strioc_ppa.ic_len = sizeof(ppa);
    strioc_ppa.ic_dp = (char *)&ppa;
    if ((ppa = ioctl (tap_fd, I_STR, &strioc_ppa)) < 0)
       syslog (LOG_ERR, "Can't assign new interface");

    TFR(if_fd = open("/dev/tap", O_RDWR, 0));
    if (if_fd < 0) {
       syslog(LOG_ERR, "Can't open /dev/tap (2)");
       return -1;
    }
    if(ioctl(if_fd, I_PUSH, "ip") < 0){
       syslog(LOG_ERR, "Can't push IP module");
       return -1;
    }

    if (ioctl(if_fd, SIOCGLIFFLAGS, &ifr) < 0)
	syslog(LOG_ERR, "Can't get flags\n");

    snprintf (actual_name, 32, "tap%d", ppa);
    pstrcpy(ifr.lifr_name, sizeof(ifr.lifr_name), actual_name);

    ifr.lifr_ppa = ppa;
    /* Assign ppa according to the unit number returned by tun device */

    if (ioctl (if_fd, SIOCSLIFNAME, &ifr) < 0)
        syslog (LOG_ERR, "Can't set PPA %d", ppa);
    if (ioctl(if_fd, SIOCGLIFFLAGS, &ifr) <0)
        syslog (LOG_ERR, "Can't get flags\n");
    /* Push arp module to if_fd */
    if (ioctl (if_fd, I_PUSH, "arp") < 0)
        syslog (LOG_ERR, "Can't push ARP module (2)");

    /* Push arp module to ip_fd */
    if (ioctl (ip_fd, I_POP, NULL) < 0)
        syslog (LOG_ERR, "I_POP failed\n");
    if (ioctl (ip_fd, I_PUSH, "arp") < 0)
        syslog (LOG_ERR, "Can't push ARP module (3)\n");
    /* Open arp_fd */
    TFR(arp_fd = open ("/dev/tap", O_RDWR, 0));
    if (arp_fd < 0)
       syslog (LOG_ERR, "Can't open %s\n", "/dev/tap");

    /* Set ifname to arp */
    strioc_if.ic_cmd = SIOCSLIFNAME;
    strioc_if.ic_timout = 0;
    strioc_if.ic_len = sizeof(ifr);
    strioc_if.ic_dp = (char *)&ifr;
    if (ioctl(arp_fd, I_STR, &strioc_if) < 0){
        syslog (LOG_ERR, "Can't set ifname to arp\n");
    }

    if((ip_muxid = ioctl(ip_fd, I_LINK, if_fd)) < 0){
       syslog(LOG_ERR, "Can't link TAP device to IP");
       return -1;
    }

    if ((arp_muxid = ioctl (ip_fd, link_type, arp_fd)) < 0)
        syslog (LOG_ERR, "Can't link TAP device to ARP");

    close (if_fd);

    memset(&ifr, 0x0, sizeof(ifr));
    pstrcpy(ifr.lifr_name, sizeof(ifr.lifr_name), actual_name);
    ifr.lifr_ip_muxid  = ip_muxid;
    ifr.lifr_arp_muxid = arp_muxid;

    if (ioctl (ip_fd, SIOCSLIFMUXID, &ifr) < 0)
    {
      ioctl (ip_fd, I_PUNLINK , arp_muxid);
      ioctl (ip_fd, I_PUNLINK, ip_muxid);
      syslog (LOG_ERR, "Can't set multiplexor id");
    }

    snprintf(dev, dev_size, "tap%d", ppa);
    return tap_fd;
}

static int tap_open(char *ifname, int ifname_size,
                    int *vnet_hdr, int vnet_hdr_required)
{
    char  dev[10]="";
    int fd;
    if( (fd = tap_alloc(dev, sizeof(dev))) < 0 ){
       fprintf(stderr, "Cannot allocate TAP device\n");
       return -1;
    }
    pstrcpy(ifname, ifname_size, dev);
    fcntl(fd, F_SETFL, O_NONBLOCK);
    return fd;
}
#elif defined (_AIX)
static int tap_open(char *ifname, int ifname_size,
                    int *vnet_hdr, int vnet_hdr_required)
{
    fprintf (stderr, "no tap on AIX\n");
    return -1;
}
#else
static int tap_open(char *ifname, int ifname_size,
                    int *vnet_hdr, int vnet_hdr_required)
{
    struct ifreq ifr;
    int fd, ret;

    TFR(fd = open("/dev/net/tun", O_RDWR));
    if (fd < 0) {
        fprintf(stderr, "warning: could not open /dev/net/tun: no virtual network emulation\n");
        return -1;
    }
    memset(&ifr, 0, sizeof(ifr));
    ifr.ifr_flags = IFF_TAP | IFF_NO_PI;

    if (*vnet_hdr) {
        unsigned int features;

        if (ioctl(fd, TUNGETFEATURES, &features) == 0 &&
            features & IFF_VNET_HDR) {
            *vnet_hdr = 1;
            ifr.ifr_flags |= IFF_VNET_HDR;
        }

        if (vnet_hdr_required && !*vnet_hdr) {
            qemu_error("vnet_hdr=1 requested, but no kernel "
                       "support for IFF_VNET_HDR available");
            close(fd);
            return -1;
        }
    }

    if (ifname[0] != '\0')
        pstrcpy(ifr.ifr_name, IFNAMSIZ, ifname);
    else
        pstrcpy(ifr.ifr_name, IFNAMSIZ, "tap%d");
    ret = ioctl(fd, TUNSETIFF, (void *) &ifr);
    if (ret != 0) {
        fprintf(stderr, "warning: could not configure /dev/net/tun: no virtual network emulation\n");
        close(fd);
        return -1;
    }
    pstrcpy(ifname, ifname_size, ifr.ifr_name);
    fcntl(fd, F_SETFL, O_NONBLOCK);
    return fd;
}
#endif

static int launch_script(const char *setup_script, const char *ifname, int fd)
{
    sigset_t oldmask, mask;
    int pid, status;
    char *args[3];
    char **parg;

    sigemptyset(&mask);
    sigaddset(&mask, SIGCHLD);
    sigprocmask(SIG_BLOCK, &mask, &oldmask);

    /* try to launch network script */
    pid = fork();
    if (pid == 0) {
        int open_max = sysconf(_SC_OPEN_MAX), i;

        for (i = 0; i < open_max; i++) {
            if (i != STDIN_FILENO &&
                i != STDOUT_FILENO &&
                i != STDERR_FILENO &&
                i != fd) {
                close(i);
            }
        }
        parg = args;
        *parg++ = (char *)setup_script;
        *parg++ = (char *)ifname;
        *parg++ = NULL;
        execv(setup_script, args);
        _exit(1);
    } else if (pid > 0) {
        while (waitpid(pid, &status, 0) != pid) {
            /* loop */
        }
        sigprocmask(SIG_SETMASK, &oldmask, NULL);

        if (WIFEXITED(status) && WEXITSTATUS(status) == 0) {
            return 0;
        }
    }
    fprintf(stderr, "%s: could not launch network script\n", setup_script);
    return -1;
}

static int net_tap_init(QemuOpts *opts, int *vnet_hdr)
{
    int fd, vnet_hdr_required;
    char ifname[128] = {0,};
    const char *setup_script;

    if (qemu_opt_get(opts, "ifname")) {
        pstrcpy(ifname, sizeof(ifname), qemu_opt_get(opts, "ifname"));
    }

    *vnet_hdr = qemu_opt_get_bool(opts, "vnet_hdr", 1);
    if (qemu_opt_get(opts, "vnet_hdr")) {
        vnet_hdr_required = *vnet_hdr;
    } else {
        vnet_hdr_required = 0;
    }

    TFR(fd = tap_open(ifname, sizeof(ifname), vnet_hdr, vnet_hdr_required));
    if (fd < 0) {
        return -1;
    }

    setup_script = qemu_opt_get(opts, "script");
    if (setup_script &&
        setup_script[0] != '\0' &&
        strcmp(setup_script, "no") != 0 &&
        launch_script(setup_script, ifname, fd)) {
        close(fd);
        return -1;
    }

    qemu_opt_set(opts, "ifname", ifname);

    return fd;
}

#endif /* !_WIN32 */

#if defined(CONFIG_VDE)
typedef struct VDEState {
    VLANClientState *vc;
    VDECONN *vde;
} VDEState;

static void vde_to_qemu(void *opaque)
{
    VDEState *s = opaque;
    uint8_t buf[4096];
    int size;

    size = vde_recv(s->vde, (char *)buf, sizeof(buf), 0);
    if (size > 0) {
        qemu_send_packet(s->vc, buf, size);
    }
}

static ssize_t vde_receive(VLANClientState *vc, const uint8_t *buf, size_t size)
{
    VDEState *s = vc->opaque;
    ssize_t ret;

    do {
      ret = vde_send(s->vde, (const char *)buf, size, 0);
    } while (ret < 0 && errno == EINTR);

    return ret;
}

static void vde_cleanup(VLANClientState *vc)
{
    VDEState *s = vc->opaque;
    qemu_set_fd_handler(vde_datafd(s->vde), NULL, NULL, NULL);
    vde_close(s->vde);
    qemu_free(s);
}

static int net_vde_init(VLANState *vlan, const char *model,
                        const char *name, const char *sock,
                        int port, const char *group, int mode)
{
    VDEState *s;
    char *init_group = (char *)group;
    char *init_sock = (char *)sock;

    struct vde_open_args args = {
        .port = port,
        .group = init_group,
        .mode = mode,
    };

    s = qemu_mallocz(sizeof(VDEState));
    s->vde = vde_open(init_sock, (char *)"QEMU", &args);
    if (!s->vde){
        free(s);
        return -1;
    }
    s->vc = qemu_new_vlan_client(NET_CLIENT_TYPE_VDE,
                                 vlan, NULL, model, name, NULL,
                                 vde_receive, NULL, NULL,
                                 vde_cleanup, s);
    qemu_set_fd_handler(vde_datafd(s->vde), vde_to_qemu, NULL, s);
    snprintf(s->vc->info_str, sizeof(s->vc->info_str), "sock=%s,fd=%d",
             sock, vde_datafd(s->vde));
    return 0;
}
#endif

/* network connection */
typedef struct NetSocketState {
    VLANClientState *vc;
    int fd;
    int state; /* 0 = getting length, 1 = getting data */
    unsigned int index;
    unsigned int packet_len;
    uint8_t buf[4096];
    struct sockaddr_in dgram_dst; /* contains inet host and port destination iff connectionless (SOCK_DGRAM) */
} NetSocketState;

typedef struct NetSocketListenState {
    VLANState *vlan;
    char *model;
    char *name;
    int fd;
} NetSocketListenState;

/* XXX: we consider we can send the whole packet without blocking */
static ssize_t net_socket_receive(VLANClientState *vc, const uint8_t *buf, size_t size)
{
    NetSocketState *s = vc->opaque;
    uint32_t len;
    len = htonl(size);

    send_all(s->fd, (const uint8_t *)&len, sizeof(len));
    return send_all(s->fd, buf, size);
}

static ssize_t net_socket_receive_dgram(VLANClientState *vc, const uint8_t *buf, size_t size)
{
    NetSocketState *s = vc->opaque;

    return sendto(s->fd, (const void *)buf, size, 0,
                  (struct sockaddr *)&s->dgram_dst, sizeof(s->dgram_dst));
}

static void net_socket_send(void *opaque)
{
    NetSocketState *s = opaque;
    int size, err;
    unsigned l;
    uint8_t buf1[4096];
    const uint8_t *buf;

    size = recv(s->fd, (void *)buf1, sizeof(buf1), 0);
    if (size < 0) {
        err = socket_error();
        if (err != EWOULDBLOCK)
            goto eoc;
    } else if (size == 0) {
        /* end of connection */
    eoc:
        qemu_set_fd_handler(s->fd, NULL, NULL, NULL);
        closesocket(s->fd);
        return;
    }
    buf = buf1;
    while (size > 0) {
        /* reassemble a packet from the network */
        switch(s->state) {
        case 0:
            l = 4 - s->index;
            if (l > size)
                l = size;
            memcpy(s->buf + s->index, buf, l);
            buf += l;
            size -= l;
            s->index += l;
            if (s->index == 4) {
                /* got length */
                s->packet_len = ntohl(*(uint32_t *)s->buf);
                s->index = 0;
                s->state = 1;
            }
            break;
        case 1:
            l = s->packet_len - s->index;
            if (l > size)
                l = size;
            if (s->index + l <= sizeof(s->buf)) {
                memcpy(s->buf + s->index, buf, l);
            } else {
                fprintf(stderr, "serious error: oversized packet received,"
                    "connection terminated.\n");
                s->state = 0;
                goto eoc;
            }

            s->index += l;
            buf += l;
            size -= l;
            if (s->index >= s->packet_len) {
                qemu_send_packet(s->vc, s->buf, s->packet_len);
                s->index = 0;
                s->state = 0;
            }
            break;
        }
    }
}

static void net_socket_send_dgram(void *opaque)
{
    NetSocketState *s = opaque;
    int size;

    size = recv(s->fd, (void *)s->buf, sizeof(s->buf), 0);
    if (size < 0)
        return;
    if (size == 0) {
        /* end of connection */
        qemu_set_fd_handler(s->fd, NULL, NULL, NULL);
        return;
    }
    qemu_send_packet(s->vc, s->buf, size);
}

static int net_socket_mcast_create(struct sockaddr_in *mcastaddr)
{
    struct ip_mreq imr;
    int fd;
    int val, ret;
    if (!IN_MULTICAST(ntohl(mcastaddr->sin_addr.s_addr))) {
	fprintf(stderr, "qemu: error: specified mcastaddr \"%s\" (0x%08x) does not contain a multicast address\n",
		inet_ntoa(mcastaddr->sin_addr),
                (int)ntohl(mcastaddr->sin_addr.s_addr));
	return -1;

    }
    fd = socket(PF_INET, SOCK_DGRAM, 0);
    if (fd < 0) {
        perror("socket(PF_INET, SOCK_DGRAM)");
        return -1;
    }

    val = 1;
    ret=setsockopt(fd, SOL_SOCKET, SO_REUSEADDR,
                   (const char *)&val, sizeof(val));
    if (ret < 0) {
	perror("setsockopt(SOL_SOCKET, SO_REUSEADDR)");
	goto fail;
    }

    ret = bind(fd, (struct sockaddr *)mcastaddr, sizeof(*mcastaddr));
    if (ret < 0) {
        perror("bind");
        goto fail;
    }

    /* Add host to multicast group */
    imr.imr_multiaddr = mcastaddr->sin_addr;
    imr.imr_interface.s_addr = htonl(INADDR_ANY);

    ret = setsockopt(fd, IPPROTO_IP, IP_ADD_MEMBERSHIP,
                     (const char *)&imr, sizeof(struct ip_mreq));
    if (ret < 0) {
	perror("setsockopt(IP_ADD_MEMBERSHIP)");
	goto fail;
    }

    /* Force mcast msgs to loopback (eg. several QEMUs in same host */
    val = 1;
    ret=setsockopt(fd, IPPROTO_IP, IP_MULTICAST_LOOP,
                   (const char *)&val, sizeof(val));
    if (ret < 0) {
	perror("setsockopt(SOL_IP, IP_MULTICAST_LOOP)");
	goto fail;
    }

    socket_set_nonblock(fd);
    return fd;
fail:
    if (fd >= 0)
        closesocket(fd);
    return -1;
}

static void net_socket_cleanup(VLANClientState *vc)
{
    NetSocketState *s = vc->opaque;
    qemu_set_fd_handler(s->fd, NULL, NULL, NULL);
    close(s->fd);
    qemu_free(s);
}

static NetSocketState *net_socket_fd_init_dgram(VLANState *vlan,
                                                const char *model,
                                                const char *name,
                                                int fd, int is_connected)
{
    struct sockaddr_in saddr;
    int newfd;
    socklen_t saddr_len;
    NetSocketState *s;

    /* fd passed: multicast: "learn" dgram_dst address from bound address and save it
     * Because this may be "shared" socket from a "master" process, datagrams would be recv()
     * by ONLY ONE process: we must "clone" this dgram socket --jjo
     */

    if (is_connected) {
	if (getsockname(fd, (struct sockaddr *) &saddr, &saddr_len) == 0) {
	    /* must be bound */
	    if (saddr.sin_addr.s_addr==0) {
		fprintf(stderr, "qemu: error: init_dgram: fd=%d unbound, cannot setup multicast dst addr\n",
			fd);
		return NULL;
	    }
	    /* clone dgram socket */
	    newfd = net_socket_mcast_create(&saddr);
	    if (newfd < 0) {
		/* error already reported by net_socket_mcast_create() */
		close(fd);
		return NULL;
	    }
	    /* clone newfd to fd, close newfd */
	    dup2(newfd, fd);
	    close(newfd);

	} else {
	    fprintf(stderr, "qemu: error: init_dgram: fd=%d failed getsockname(): %s\n",
		    fd, strerror(errno));
	    return NULL;
	}
    }

    s = qemu_mallocz(sizeof(NetSocketState));
    s->fd = fd;

    s->vc = qemu_new_vlan_client(NET_CLIENT_TYPE_SOCKET,
                                 vlan, NULL, model, name, NULL,
                                 net_socket_receive_dgram, NULL, NULL,
                                 net_socket_cleanup, s);
    qemu_set_fd_handler(s->fd, net_socket_send_dgram, NULL, s);

    /* mcast: save bound address as dst */
    if (is_connected) s->dgram_dst=saddr;

    snprintf(s->vc->info_str, sizeof(s->vc->info_str),
	    "socket: fd=%d (%s mcast=%s:%d)",
	    fd, is_connected? "cloned" : "",
	    inet_ntoa(saddr.sin_addr), ntohs(saddr.sin_port));
    return s;
}

static void net_socket_connect(void *opaque)
{
    NetSocketState *s = opaque;
    qemu_set_fd_handler(s->fd, net_socket_send, NULL, s);
}

static NetSocketState *net_socket_fd_init_stream(VLANState *vlan,
                                                 const char *model,
                                                 const char *name,
                                                 int fd, int is_connected)
{
    NetSocketState *s;
    s = qemu_mallocz(sizeof(NetSocketState));
    s->fd = fd;
    s->vc = qemu_new_vlan_client(NET_CLIENT_TYPE_SOCKET,
                                 vlan, NULL, model, name, NULL,
                                 net_socket_receive, NULL, NULL,
                                 net_socket_cleanup, s);
    snprintf(s->vc->info_str, sizeof(s->vc->info_str),
             "socket: fd=%d", fd);
    if (is_connected) {
        net_socket_connect(s);
    } else {
        qemu_set_fd_handler(s->fd, NULL, net_socket_connect, s);
    }
    return s;
}

static NetSocketState *net_socket_fd_init(VLANState *vlan,
                                          const char *model, const char *name,
                                          int fd, int is_connected)
{
    int so_type = -1, optlen=sizeof(so_type);

    if(getsockopt(fd, SOL_SOCKET, SO_TYPE, (char *)&so_type,
        (socklen_t *)&optlen)< 0) {
	fprintf(stderr, "qemu: error: getsockopt(SO_TYPE) for fd=%d failed\n", fd);
	return NULL;
    }
    switch(so_type) {
    case SOCK_DGRAM:
        return net_socket_fd_init_dgram(vlan, model, name, fd, is_connected);
    case SOCK_STREAM:
        return net_socket_fd_init_stream(vlan, model, name, fd, is_connected);
    default:
        /* who knows ... this could be a eg. a pty, do warn and continue as stream */
        fprintf(stderr, "qemu: warning: socket type=%d for fd=%d is not SOCK_DGRAM or SOCK_STREAM\n", so_type, fd);
        return net_socket_fd_init_stream(vlan, model, name, fd, is_connected);
    }
    return NULL;
}

static void net_socket_accept(void *opaque)
{
    NetSocketListenState *s = opaque;
    NetSocketState *s1;
    struct sockaddr_in saddr;
    socklen_t len;
    int fd;

    for(;;) {
        len = sizeof(saddr);
        fd = accept(s->fd, (struct sockaddr *)&saddr, &len);
        if (fd < 0 && errno != EINTR) {
            return;
        } else if (fd >= 0) {
            break;
        }
    }
    s1 = net_socket_fd_init(s->vlan, s->model, s->name, fd, 1);
    if (!s1) {
        closesocket(fd);
    } else {
        snprintf(s1->vc->info_str, sizeof(s1->vc->info_str),
                 "socket: connection from %s:%d",
                 inet_ntoa(saddr.sin_addr), ntohs(saddr.sin_port));
    }
}

static int net_socket_listen_init(VLANState *vlan,
                                  const char *model,
                                  const char *name,
                                  const char *host_str)
{
    NetSocketListenState *s;
    int fd, val, ret;
    struct sockaddr_in saddr;

    if (parse_host_port(&saddr, host_str) < 0)
        return -1;

    s = qemu_mallocz(sizeof(NetSocketListenState));

    fd = socket(PF_INET, SOCK_STREAM, 0);
    if (fd < 0) {
        perror("socket");
        return -1;
    }
    socket_set_nonblock(fd);

    /* allow fast reuse */
    val = 1;
    setsockopt(fd, SOL_SOCKET, SO_REUSEADDR, (const char *)&val, sizeof(val));

    ret = bind(fd, (struct sockaddr *)&saddr, sizeof(saddr));
    if (ret < 0) {
        perror("bind");
        return -1;
    }
    ret = listen(fd, 0);
    if (ret < 0) {
        perror("listen");
        return -1;
    }
    s->vlan = vlan;
    s->model = qemu_strdup(model);
    s->name = name ? qemu_strdup(name) : NULL;
    s->fd = fd;
    qemu_set_fd_handler(fd, net_socket_accept, NULL, s);
    return 0;
}

static int net_socket_connect_init(VLANState *vlan,
                                   const char *model,
                                   const char *name,
                                   const char *host_str)
{
    NetSocketState *s;
    int fd, connected, ret, err;
    struct sockaddr_in saddr;

    if (parse_host_port(&saddr, host_str) < 0)
        return -1;

    fd = socket(PF_INET, SOCK_STREAM, 0);
    if (fd < 0) {
        perror("socket");
        return -1;
    }
    socket_set_nonblock(fd);

    connected = 0;
    for(;;) {
        ret = connect(fd, (struct sockaddr *)&saddr, sizeof(saddr));
        if (ret < 0) {
            err = socket_error();
            if (err == EINTR || err == EWOULDBLOCK) {
            } else if (err == EINPROGRESS) {
                break;
#ifdef _WIN32
            } else if (err == WSAEALREADY) {
                break;
#endif
            } else {
                perror("connect");
                closesocket(fd);
                return -1;
            }
        } else {
            connected = 1;
            break;
        }
    }
    s = net_socket_fd_init(vlan, model, name, fd, connected);
    if (!s)
        return -1;
    snprintf(s->vc->info_str, sizeof(s->vc->info_str),
             "socket: connect to %s:%d",
             inet_ntoa(saddr.sin_addr), ntohs(saddr.sin_port));
    return 0;
}

static int net_socket_mcast_init(VLANState *vlan,
                                 const char *model,
                                 const char *name,
                                 const char *host_str)
{
    NetSocketState *s;
    int fd;
    struct sockaddr_in saddr;

    if (parse_host_port(&saddr, host_str) < 0)
        return -1;


    fd = net_socket_mcast_create(&saddr);
    if (fd < 0)
	return -1;

    s = net_socket_fd_init(vlan, model, name, fd, 0);
    if (!s)
        return -1;

    s->dgram_dst = saddr;

    snprintf(s->vc->info_str, sizeof(s->vc->info_str),
             "socket: mcast=%s:%d",
             inet_ntoa(saddr.sin_addr), ntohs(saddr.sin_port));
    return 0;

}

typedef struct DumpState {
    VLANClientState *pcap_vc;
    int fd;
    int pcap_caplen;
} DumpState;

#define PCAP_MAGIC 0xa1b2c3d4

struct pcap_file_hdr {
    uint32_t magic;
    uint16_t version_major;
    uint16_t version_minor;
    int32_t thiszone;
    uint32_t sigfigs;
    uint32_t snaplen;
    uint32_t linktype;
};

struct pcap_sf_pkthdr {
    struct {
        int32_t tv_sec;
        int32_t tv_usec;
    } ts;
    uint32_t caplen;
    uint32_t len;
};

static ssize_t dump_receive(VLANClientState *vc, const uint8_t *buf, size_t size)
{
    DumpState *s = vc->opaque;
    struct pcap_sf_pkthdr hdr;
    int64_t ts;
    int caplen;

    /* Early return in case of previous error. */
    if (s->fd < 0) {
        return size;
    }

    ts = muldiv64(qemu_get_clock(vm_clock), 1000000, get_ticks_per_sec());
    caplen = size > s->pcap_caplen ? s->pcap_caplen : size;

    hdr.ts.tv_sec = ts / 1000000;
    hdr.ts.tv_usec = ts % 1000000;
    hdr.caplen = caplen;
    hdr.len = size;
    if (write(s->fd, &hdr, sizeof(hdr)) != sizeof(hdr) ||
        write(s->fd, buf, caplen) != caplen) {
        qemu_log("-net dump write error - stop dump\n");
        close(s->fd);
        s->fd = -1;
    }

    return size;
}

static void net_dump_cleanup(VLANClientState *vc)
{
    DumpState *s = vc->opaque;

    close(s->fd);
    qemu_free(s);
}

static int net_dump_init(VLANState *vlan, const char *device,
                         const char *name, const char *filename, int len)
{
    struct pcap_file_hdr hdr;
    DumpState *s;

    s = qemu_malloc(sizeof(DumpState));

    s->fd = open(filename, O_CREAT | O_WRONLY | O_BINARY, 0644);
    if (s->fd < 0) {
        qemu_error("-net dump: can't open %s\n", filename);
        return -1;
    }

    s->pcap_caplen = len;

    hdr.magic = PCAP_MAGIC;
    hdr.version_major = 2;
    hdr.version_minor = 4;
    hdr.thiszone = 0;
    hdr.sigfigs = 0;
    hdr.snaplen = s->pcap_caplen;
    hdr.linktype = 1;

    if (write(s->fd, &hdr, sizeof(hdr)) < sizeof(hdr)) {
        qemu_error("-net dump write error: %s\n", strerror(errno));
        close(s->fd);
        qemu_free(s);
        return -1;
    }

    s->pcap_vc = qemu_new_vlan_client(NET_CLIENT_TYPE_DUMP,
                                      vlan, NULL, device, name, NULL,
                                      dump_receive, NULL, NULL,
                                      net_dump_cleanup, s);
    snprintf(s->pcap_vc->info_str, sizeof(s->pcap_vc->info_str),
             "dump to %s (len=%d)", filename, len);
    return 0;
}

/* find or alloc a new VLAN */
VLANState *qemu_find_vlan(int id, int allocate)
{
    VLANState *vlan;

    QTAILQ_FOREACH(vlan, &vlans, next) {
        if (vlan->id == id) {
            return vlan;
        }
    }

    if (!allocate) {
        return NULL;
    }

    vlan = qemu_mallocz(sizeof(VLANState));
    vlan->id = id;
    QTAILQ_INIT(&vlan->clients);

    vlan->send_queue = qemu_new_net_queue(qemu_vlan_deliver_packet,
                                          qemu_vlan_deliver_packet_iov,
                                          vlan);

    QTAILQ_INSERT_TAIL(&vlans, vlan, next);

    return vlan;
}

VLANClientState *qemu_find_netdev(const char *id)
{
    VLANClientState *vc;

    QTAILQ_FOREACH(vc, &non_vlan_clients, next) {
        if (!strcmp(vc->name, id)) {
            return vc;
        }
    }

    return NULL;
}

static int nic_get_free_idx(void)
{
    int index;

    for (index = 0; index < MAX_NICS; index++)
        if (!nd_table[index].used)
            return index;
    return -1;
}

int qemu_show_nic_models(const char *arg, const char *const *models)
{
    int i;

    if (!arg || strcmp(arg, "?"))
        return 0;

    fprintf(stderr, "qemu: Supported NIC models: ");
    for (i = 0 ; models[i]; i++)
        fprintf(stderr, "%s%c", models[i], models[i+1] ? ',' : '\n');
    return 1;
}

void qemu_check_nic_model(NICInfo *nd, const char *model)
{
    const char *models[2];

    models[0] = model;
    models[1] = NULL;

    if (qemu_show_nic_models(nd->model, models))
        exit(0);
    if (qemu_find_nic_model(nd, models, model) < 0)
        exit(1);
}

int qemu_find_nic_model(NICInfo *nd, const char * const *models,
                        const char *default_model)
{
    int i;

    if (!nd->model)
        nd->model = qemu_strdup(default_model);

    for (i = 0 ; models[i]; i++) {
        if (strcmp(nd->model, models[i]) == 0)
            return i;
    }

    qemu_error("qemu: Unsupported NIC model: %s\n", nd->model);
    return -1;
}

static int net_handle_fd_param(Monitor *mon, const char *param)
{
    if (!qemu_isdigit(param[0])) {
        int fd;

        fd = monitor_get_fd(mon, param);
        if (fd == -1) {
            qemu_error("No file descriptor named %s found", param);
            return -1;
        }

        return fd;
    } else {
        return strtol(param, NULL, 0);
    }
}

static int net_init_nic(QemuOpts *opts,
                        Monitor *mon,
                        const char *name,
                        VLANState *vlan)
{
    int idx;
    NICInfo *nd;
    const char *netdev;

    idx = nic_get_free_idx();
    if (idx == -1 || nb_nics >= MAX_NICS) {
        qemu_error("Too Many NICs\n");
        return -1;
    }

    nd = &nd_table[idx];

    memset(nd, 0, sizeof(*nd));

    if ((netdev = qemu_opt_get(opts, "netdev"))) {
        nd->netdev = qemu_find_netdev(netdev);
        if (!nd->netdev) {
            qemu_error("netdev '%s' not found\n", netdev);
            return -1;
        }
    } else {
        assert(vlan);
        nd->vlan = vlan;
    }
    if (name) {
        nd->name = qemu_strdup(name);
    }
    if (qemu_opt_get(opts, "model")) {
        nd->model = qemu_strdup(qemu_opt_get(opts, "model"));
    }
    if (qemu_opt_get(opts, "addr")) {
        nd->devaddr = qemu_strdup(qemu_opt_get(opts, "addr"));
    }

    nd->macaddr[0] = 0x52;
    nd->macaddr[1] = 0x54;
    nd->macaddr[2] = 0x00;
    nd->macaddr[3] = 0x12;
    nd->macaddr[4] = 0x34;
    nd->macaddr[5] = 0x56 + idx;

    if (qemu_opt_get(opts, "macaddr") &&
        parse_macaddr(nd->macaddr, qemu_opt_get(opts, "macaddr")) < 0) {
        qemu_error("invalid syntax for ethernet address\n");
        return -1;
    }

    nd->nvectors = qemu_opt_get_number(opts, "vectors", NIC_NVECTORS_UNSPECIFIED);
    if (nd->nvectors != NIC_NVECTORS_UNSPECIFIED &&
        (nd->nvectors < 0 || nd->nvectors > 0x7ffffff)) {
        qemu_error("invalid # of vectors: %d\n", nd->nvectors);
        return -1;
    }

    nd->used = 1;
    if (vlan) {
        nd->vlan->nb_guest_devs++;
    }
    nb_nics++;

    return idx;
}

#if defined(CONFIG_SLIRP)
static int net_init_slirp_configs(const char *name, const char *value, void *opaque)
{
    struct slirp_config_str *config;

    if (strcmp(name, "hostfwd") != 0 && strcmp(name, "guestfwd") != 0) {
        return 0;
    }

    config = qemu_mallocz(sizeof(*config));

    pstrcpy(config->str, sizeof(config->str), value);

    if (!strcmp(name, "hostfwd")) {
        config->flags = SLIRP_CFG_HOSTFWD;
    }

    config->next = slirp_configs;
    slirp_configs = config;

    return 0;
}

static int net_init_slirp(QemuOpts *opts,
                          Monitor *mon,
                          const char *name,
                          VLANState *vlan)
{
    struct slirp_config_str *config;
    const char *vhost;
    const char *vhostname;
    const char *vdhcp_start;
    const char *vnamesrv;
    const char *tftp_export;
    const char *bootfile;
    const char *smb_export;
    const char *vsmbsrv;
    char *vnet = NULL;
    int restricted = 0;
    int ret;

    vhost       = qemu_opt_get(opts, "host");
    vhostname   = qemu_opt_get(opts, "hostname");
    vdhcp_start = qemu_opt_get(opts, "dhcpstart");
    vnamesrv    = qemu_opt_get(opts, "dns");
    tftp_export = qemu_opt_get(opts, "tftp");
    bootfile    = qemu_opt_get(opts, "bootfile");
    smb_export  = qemu_opt_get(opts, "smb");
    vsmbsrv     = qemu_opt_get(opts, "smbserver");

    if (qemu_opt_get(opts, "ip")) {
        const char *ip = qemu_opt_get(opts, "ip");
        int l = strlen(ip) + strlen("/24") + 1;

        vnet = qemu_malloc(l);

        /* emulate legacy ip= parameter */
        pstrcpy(vnet, l, ip);
        pstrcat(vnet, l, "/24");
    }

    if (qemu_opt_get(opts, "net")) {
        if (vnet) {
            qemu_free(vnet);
        }
        vnet = qemu_strdup(qemu_opt_get(opts, "net"));
    }

    if (qemu_opt_get(opts, "restrict") &&
        qemu_opt_get(opts, "restrict")[0] == 'y') {
        restricted = 1;
    }

    qemu_opt_foreach(opts, net_init_slirp_configs, NULL, 0);

    ret = net_slirp_init(vlan, "user", name, restricted, vnet, vhost,
                         vhostname, tftp_export, bootfile, vdhcp_start,
                         vnamesrv, smb_export, vsmbsrv);

    while (slirp_configs) {
        config = slirp_configs;
        slirp_configs = config->next;
        qemu_free(config);
    }

    if (ret != -1 && vlan) {
        vlan->nb_host_devs++;
    }

    qemu_free(vnet);

    return ret;
}
#endif /* CONFIG_SLIRP */

#ifdef _WIN32
static int net_init_tap_win32(QemuOpts *opts,
                              Monitor *mon,
                              const char *name,
                              VLANState *vlan)
{
    const char *ifname;

    ifname = qemu_opt_get(opts, "ifname");

    if (!ifname) {
        qemu_error("tap: no interface name\n");
        return -1;
    }

    if (tap_win32_init(vlan, "tap", name, ifname) == -1) {
        return -1;
    }

    if (vlan) {
        vlan->nb_host_devs++;
    }

    return 0;
}
#elif !defined(_AIX)
static int net_init_tap(QemuOpts *opts,
                        Monitor *mon,
                        const char *name,
                        VLANState *vlan)
{
    TAPState *s;
    int fd, vnet_hdr;

    if (qemu_opt_get(opts, "fd")) {
        if (qemu_opt_get(opts, "ifname") ||
            qemu_opt_get(opts, "script") ||
            qemu_opt_get(opts, "downscript") ||
            qemu_opt_get(opts, "vnet_hdr")) {
            qemu_error("ifname=, script=, downscript= and vnet_hdr= is invalid with fd=\n");
            return -1;
        }

        fd = net_handle_fd_param(mon, qemu_opt_get(opts, "fd"));
        if (fd == -1) {
            return -1;
        }

        fcntl(fd, F_SETFL, O_NONBLOCK);

        vnet_hdr = tap_probe_vnet_hdr(fd);
    } else {
        if (!qemu_opt_get(opts, "script")) {
            qemu_opt_set(opts, "script", DEFAULT_NETWORK_SCRIPT);
        }

        if (!qemu_opt_get(opts, "downscript")) {
            qemu_opt_set(opts, "downscript", DEFAULT_NETWORK_DOWN_SCRIPT);
        }

        fd = net_tap_init(opts, &vnet_hdr);
    }

    s = net_tap_fd_init(vlan, "tap", name, fd, vnet_hdr);
    if (!s) {
        close(fd);
        return -1;
    }

    if (tap_set_sndbuf(s, opts) < 0) {
        return -1;
    }

    if (qemu_opt_get(opts, "fd")) {
        snprintf(s->vc->info_str, sizeof(s->vc->info_str), "fd=%d", fd);
    } else {
        const char *ifname, *script, *downscript;

        ifname     = qemu_opt_get(opts, "ifname");
        script     = qemu_opt_get(opts, "script");
        downscript = qemu_opt_get(opts, "downscript");

        snprintf(s->vc->info_str, sizeof(s->vc->info_str),
                 "ifname=%s,script=%s,downscript=%s",
                 ifname, script, downscript);

        if (strcmp(downscript, "no") != 0) {
            snprintf(s->down_script, sizeof(s->down_script), "%s", downscript);
            snprintf(s->down_script_arg, sizeof(s->down_script_arg), "%s", ifname);
        }
    }

    if (vlan) {
        vlan->nb_host_devs++;
    }

    return 0;
}
#endif

static int net_init_socket(QemuOpts *opts,
                           Monitor *mon,
                           const char *name,
                           VLANState *vlan)
{
    if (qemu_opt_get(opts, "fd")) {
        int fd;

        if (qemu_opt_get(opts, "listen") ||
            qemu_opt_get(opts, "connect") ||
            qemu_opt_get(opts, "mcast")) {
            qemu_error("listen=, connect= and mcast= is invalid with fd=\n");
            return -1;
        }

        fd = net_handle_fd_param(mon, qemu_opt_get(opts, "fd"));
        if (fd == -1) {
            return -1;
        }

        if (!net_socket_fd_init(vlan, "socket", name, fd, 1)) {
            close(fd);
            return -1;
        }
    } else if (qemu_opt_get(opts, "listen")) {
        const char *listen;

        if (qemu_opt_get(opts, "fd") ||
            qemu_opt_get(opts, "connect") ||
            qemu_opt_get(opts, "mcast")) {
            qemu_error("fd=, connect= and mcast= is invalid with listen=\n");
            return -1;
        }

        listen = qemu_opt_get(opts, "listen");

        if (net_socket_listen_init(vlan, "socket", name, listen) == -1) {
            return -1;
        }
    } else if (qemu_opt_get(opts, "connect")) {
        const char *connect;

        if (qemu_opt_get(opts, "fd") ||
            qemu_opt_get(opts, "listen") ||
            qemu_opt_get(opts, "mcast")) {
            qemu_error("fd=, listen= and mcast= is invalid with connect=\n");
            return -1;
        }

        connect = qemu_opt_get(opts, "connect");

        if (net_socket_connect_init(vlan, "socket", name, connect) == -1) {
            return -1;
        }
    } else if (qemu_opt_get(opts, "mcast")) {
        const char *mcast;

        if (qemu_opt_get(opts, "fd") ||
            qemu_opt_get(opts, "connect") ||
            qemu_opt_get(opts, "listen")) {
            qemu_error("fd=, connect= and listen= is invalid with mcast=\n");
            return -1;
        }

        mcast = qemu_opt_get(opts, "mcast");

        if (net_socket_mcast_init(vlan, "socket", name, mcast) == -1) {
            return -1;
        }
    } else {
        qemu_error("-socket requires fd=, listen=, connect= or mcast=\n");
        return -1;
    }

    if (vlan) {
        vlan->nb_host_devs++;
    }

    return 0;
}

#ifdef CONFIG_VDE
static int net_init_vde(QemuOpts *opts,
                        Monitor *mon,
                        const char *name,
                        VLANState *vlan)
{
    const char *sock;
    const char *group;
    int port, mode;

    sock  = qemu_opt_get(opts, "sock");
    group = qemu_opt_get(opts, "group");

    port = qemu_opt_get_number(opts, "port", 0);
    mode = qemu_opt_get_number(opts, "mode", 0700);

    if (net_vde_init(vlan, "vde", name, sock, port, group, mode) == -1) {
        return -1;
    }

    if (vlan) {
        vlan->nb_host_devs++;
    }

    return 0;
}
#endif

static int net_init_dump(QemuOpts *opts,
                         Monitor *mon,
                         const char *name,
                         VLANState *vlan)
{
    int len;
    const char *file;
    char def_file[128];

    assert(vlan);

    file = qemu_opt_get(opts, "file");
    if (!file) {
        snprintf(def_file, sizeof(def_file), "qemu-vlan%d.pcap", vlan->id);
        file = def_file;
    }

    len = qemu_opt_get_size(opts, "len", 65536);

    return net_dump_init(vlan, "dump", name, file, len);
}

#define NET_COMMON_PARAMS_DESC                     \
    {                                              \
        .name = "type",                            \
        .type = QEMU_OPT_STRING,                   \
        .help = "net client type (nic, tap etc.)", \
     }, {                                          \
        .name = "vlan",                            \
        .type = QEMU_OPT_NUMBER,                   \
        .help = "vlan number",                     \
     }, {                                          \
        .name = "name",                            \
        .type = QEMU_OPT_STRING,                   \
        .help = "identifier for monitor commands", \
     }

typedef int (*net_client_init_func)(QemuOpts *opts,
                                    Monitor *mon,
                                    const char *name,
                                    VLANState *vlan);

/* magic number, but compiler will warn if too small */
#define NET_MAX_DESC 20

static struct {
    const char *type;
    net_client_init_func init;
    QemuOptDesc desc[NET_MAX_DESC];
} net_client_types[] = {
    {
        .type = "none",
        .desc = {
            NET_COMMON_PARAMS_DESC,
            { /* end of list */ }
        },
    }, {
        .type = "nic",
        .init = net_init_nic,
        .desc = {
            NET_COMMON_PARAMS_DESC,
            {
                .name = "netdev",
                .type = QEMU_OPT_STRING,
                .help = "id of -netdev to connect to",
            },
            {
                .name = "macaddr",
                .type = QEMU_OPT_STRING,
                .help = "MAC address",
            }, {
                .name = "model",
                .type = QEMU_OPT_STRING,
                .help = "device model (e1000, rtl8139, virtio etc.)",
            }, {
                .name = "addr",
                .type = QEMU_OPT_STRING,
                .help = "PCI device address",
            }, {
                .name = "vectors",
                .type = QEMU_OPT_NUMBER,
                .help = "number of MSI-x vectors, 0 to disable MSI-X",
            },
            { /* end of list */ }
        },
#ifdef CONFIG_SLIRP
    }, {
        .type = "user",
        .init = net_init_slirp,
        .desc = {
            NET_COMMON_PARAMS_DESC,
            {
                .name = "hostname",
                .type = QEMU_OPT_STRING,
                .help = "client hostname reported by the builtin DHCP server",
            }, {
                .name = "restrict",
                .type = QEMU_OPT_STRING,
                .help = "isolate the guest from the host (y|yes|n|no)",
            }, {
                .name = "ip",
                .type = QEMU_OPT_STRING,
                .help = "legacy parameter, use net= instead",
            }, {
                .name = "net",
                .type = QEMU_OPT_STRING,
                .help = "IP address and optional netmask",
            }, {
                .name = "host",
                .type = QEMU_OPT_STRING,
                .help = "guest-visible address of the host",
            }, {
                .name = "tftp",
                .type = QEMU_OPT_STRING,
                .help = "root directory of the built-in TFTP server",
            }, {
                .name = "bootfile",
                .type = QEMU_OPT_STRING,
                .help = "BOOTP filename, for use with tftp=",
            }, {
                .name = "dhcpstart",
                .type = QEMU_OPT_STRING,
                .help = "the first of the 16 IPs the built-in DHCP server can assign",
            }, {
                .name = "dns",
                .type = QEMU_OPT_STRING,
                .help = "guest-visible address of the virtual nameserver",
            }, {
                .name = "smb",
                .type = QEMU_OPT_STRING,
                .help = "root directory of the built-in SMB server",
            }, {
                .name = "smbserver",
                .type = QEMU_OPT_STRING,
                .help = "IP address of the built-in SMB server",
            }, {
                .name = "hostfwd",
                .type = QEMU_OPT_STRING,
                .help = "guest port number to forward incoming TCP or UDP connections",
            }, {
                .name = "guestfwd",
                .type = QEMU_OPT_STRING,
                .help = "IP address and port to forward guest TCP connections",
            },
            { /* end of list */ }
        },
#endif
#ifdef _WIN32
    }, {
        .type = "tap",
        .init = net_init_tap_win32,
        .desc = {
            NET_COMMON_PARAMS_DESC,
            {
                .name = "ifname",
                .type = QEMU_OPT_STRING,
                .help = "interface name",
            },
            { /* end of list */ }
        },
#elif !defined(_AIX)
    }, {
        .type = "tap",
        .init = net_init_tap,
        .desc = {
            NET_COMMON_PARAMS_DESC,
            {
                .name = "fd",
                .type = QEMU_OPT_STRING,
                .help = "file descriptor of an already opened tap",
            }, {
                .name = "ifname",
                .type = QEMU_OPT_STRING,
                .help = "interface name",
            }, {
                .name = "script",
                .type = QEMU_OPT_STRING,
                .help = "script to initialize the interface",
            }, {
                .name = "downscript",
                .type = QEMU_OPT_STRING,
                .help = "script to shut down the interface",
            }, {
                .name = "sndbuf",
                .type = QEMU_OPT_SIZE,
                .help = "send buffer limit"
            }, {
                .name = "vnet_hdr",
                .type = QEMU_OPT_BOOL,
                .help = "enable the IFF_VNET_HDR flag on the tap interface"
            },
            { /* end of list */ }
        },
#endif
    }, {
        .type = "socket",
        .init = net_init_socket,
        .desc = {
            NET_COMMON_PARAMS_DESC,
            {
                .name = "fd",
                .type = QEMU_OPT_STRING,
                .help = "file descriptor of an already opened socket",
            }, {
                .name = "listen",
                .type = QEMU_OPT_STRING,
                .help = "port number, and optional hostname, to listen on",
            }, {
                .name = "connect",
                .type = QEMU_OPT_STRING,
                .help = "port number, and optional hostname, to connect to",
            }, {
                .name = "mcast",
                .type = QEMU_OPT_STRING,
                .help = "UDP multicast address and port number",
            },
            { /* end of list */ }
        },
#ifdef CONFIG_VDE
    }, {
        .type = "vde",
        .init = net_init_vde,
        .desc = {
            NET_COMMON_PARAMS_DESC,
            {
                .name = "sock",
                .type = QEMU_OPT_STRING,
                .help = "socket path",
            }, {
                .name = "port",
                .type = QEMU_OPT_NUMBER,
                .help = "port number",
            }, {
                .name = "group",
                .type = QEMU_OPT_STRING,
                .help = "group owner of socket",
            }, {
                .name = "mode",
                .type = QEMU_OPT_NUMBER,
                .help = "permissions for socket",
            },
            { /* end of list */ }
        },
#endif
    }, {
        .type = "dump",
        .init = net_init_dump,
        .desc = {
            NET_COMMON_PARAMS_DESC,
            {
                .name = "len",
                .type = QEMU_OPT_SIZE,
                .help = "per-packet size limit (64k default)",
            }, {
                .name = "file",
                .type = QEMU_OPT_STRING,
                .help = "dump file path (default is qemu-vlan0.pcap)",
            },
            { /* end of list */ }
        },
    },
    { /* end of list */ }
};

int net_client_init(Monitor *mon, QemuOpts *opts, int is_netdev)
{
    const char *name;
    const char *type;
    int i;

    type = qemu_opt_get(opts, "type");
    if (!type) {
        qemu_error("No type specified for -net\n");
        return -1;
    }

    if (is_netdev) {
        if (strcmp(type, "tap") != 0 &&
#ifdef CONFIG_SLIRP
            strcmp(type, "user") != 0 &&
#endif
#ifdef CONFIG_VDE
            strcmp(type, "vde") != 0 &&
#endif
            strcmp(type, "socket") != 0) {
            qemu_error("The '%s' network backend type is not valid with -netdev\n",
                       type);
            return -1;
        }

        if (qemu_opt_get(opts, "vlan")) {
            qemu_error("The 'vlan' parameter is not valid with -netdev\n");
            return -1;
        }
        if (qemu_opt_get(opts, "name")) {
            qemu_error("The 'name' parameter is not valid with -netdev\n");
            return -1;
        }
        if (!qemu_opts_id(opts)) {
            qemu_error("The id= parameter is required with -netdev\n");
            return -1;
        }
    }

    name = qemu_opts_id(opts);
    if (!name) {
        name = qemu_opt_get(opts, "name");
    }

    for (i = 0; net_client_types[i].type != NULL; i++) {
        if (!strcmp(net_client_types[i].type, type)) {
            VLANState *vlan = NULL;

            if (qemu_opts_validate(opts, &net_client_types[i].desc[0]) == -1) {
                return -1;
            }

            /* Do not add to a vlan if it's a -netdev or a nic with a
             * netdev= parameter. */
            if (!(is_netdev ||
                  (strcmp(type, "nic") == 0 && qemu_opt_get(opts, "netdev")))) {
                vlan = qemu_find_vlan(qemu_opt_get_number(opts, "vlan", 0), 1);
            }

            if (net_client_types[i].init) {
                return net_client_types[i].init(opts, mon, name, vlan);
            } else {
                return 0;
            }
        }
    }

    qemu_error("Invalid -net type '%s'\n", type);
    return -1;
}

void net_client_uninit(NICInfo *nd)
{
    if (nd->vlan) {
        nd->vlan->nb_guest_devs--;
    }
    nb_nics--;

    qemu_free(nd->model);
    qemu_free(nd->name);
    qemu_free(nd->devaddr);

    nd->used = 0;
}

static int net_host_check_device(const char *device)
{
    int i;
    const char *valid_param_list[] = { "tap", "socket", "dump"
#ifdef CONFIG_SLIRP
                                       ,"user"
#endif
#ifdef CONFIG_VDE
                                       ,"vde"
#endif
    };
    for (i = 0; i < sizeof(valid_param_list) / sizeof(char *); i++) {
        if (!strncmp(valid_param_list[i], device,
                     strlen(valid_param_list[i])))
            return 1;
    }

    return 0;
}

void net_host_device_add(Monitor *mon, const QDict *qdict)
{
    const char *device = qdict_get_str(qdict, "device");
    const char *opts_str = qdict_get_try_str(qdict, "opts");
    QemuOpts *opts;

    if (!net_host_check_device(device)) {
        monitor_printf(mon, "invalid host network device %s\n", device);
        return;
    }

    opts = qemu_opts_parse(&qemu_net_opts, opts_str ? opts_str : "", NULL);
    if (!opts) {
        monitor_printf(mon, "parsing network options '%s' failed\n",
                       opts_str ? opts_str : "");
        return;
    }

    qemu_opt_set(opts, "type", device);

    if (net_client_init(mon, opts, 0) < 0) {
        monitor_printf(mon, "adding host network device %s failed\n", device);
    }
}

void net_host_device_remove(Monitor *mon, const QDict *qdict)
{
    VLANClientState *vc;
    int vlan_id = qdict_get_int(qdict, "vlan_id");
    const char *device = qdict_get_str(qdict, "device");

    vc = qemu_find_vlan_client_by_name(mon, vlan_id, device);
    if (!vc) {
        return;
    }
    if (!net_host_check_device(vc->model)) {
        monitor_printf(mon, "invalid host network device %s\n", device);
        return;
    }
    qemu_del_vlan_client(vc);
}

void net_set_boot_mask(int net_boot_mask)
{
    int i;

    /* Only the first four NICs may be bootable */
    net_boot_mask = net_boot_mask & 0xF;

    for (i = 0; i < nb_nics; i++) {
        if (net_boot_mask & (1 << i)) {
            nd_table[i].bootable = 1;
            net_boot_mask &= ~(1 << i);
        }
    }

    if (net_boot_mask) {
        fprintf(stderr, "Cannot boot from non-existent NIC\n");
        exit(1);
    }
}

void do_info_network(Monitor *mon)
{
    VLANState *vlan;

    QTAILQ_FOREACH(vlan, &vlans, next) {
        VLANClientState *vc;

        monitor_printf(mon, "VLAN %d devices:\n", vlan->id);

        QTAILQ_FOREACH(vc, &vlan->clients, next) {
            monitor_printf(mon, "  %s: %s\n", vc->name, vc->info_str);
        }
    }
}

void do_set_link(Monitor *mon, const QDict *qdict)
{
    VLANState *vlan;
    VLANClientState *vc = NULL;
    const char *name = qdict_get_str(qdict, "name");
    const char *up_or_down = qdict_get_str(qdict, "up_or_down");

    QTAILQ_FOREACH(vlan, &vlans, next) {
        QTAILQ_FOREACH(vc, &vlan->clients, next) {
            if (strcmp(vc->name, name) == 0) {
                goto done;
            }
        }
    }
done:

    if (!vc) {
        monitor_printf(mon, "could not find network device '%s'\n", name);
        return;
    }

    if (strcmp(up_or_down, "up") == 0)
        vc->link_down = 0;
    else if (strcmp(up_or_down, "down") == 0)
        vc->link_down = 1;
    else
        monitor_printf(mon, "invalid link status '%s'; only 'up' or 'down' "
                       "valid\n", up_or_down);

    if (vc->link_status_changed)
        vc->link_status_changed(vc);
}

void net_cleanup(void)
{
    VLANState *vlan;
    VLANClientState *vc, *next_vc;

    QTAILQ_FOREACH(vlan, &vlans, next) {
        QTAILQ_FOREACH_SAFE(vc, &vlan->clients, next, next_vc) {
            qemu_del_vlan_client(vc);
        }
    }

    QTAILQ_FOREACH_SAFE(vc, &non_vlan_clients, next, next_vc) {
        qemu_del_vlan_client(vc);
    }
}

static void net_check_clients(void)
{
    VLANState *vlan;

    QTAILQ_FOREACH(vlan, &vlans, next) {
        if (vlan->nb_guest_devs == 0 && vlan->nb_host_devs == 0)
            continue;
        if (vlan->nb_guest_devs == 0)
            fprintf(stderr, "Warning: vlan %d with no nics\n", vlan->id);
        if (vlan->nb_host_devs == 0)
            fprintf(stderr,
                    "Warning: vlan %d is not connected to host network\n",
                    vlan->id);
    }
}

static int net_init_client(QemuOpts *opts, void *dummy)
{
    if (net_client_init(NULL, opts, 0) < 0)
        return -1;
    return 0;
}

static int net_init_netdev(QemuOpts *opts, void *dummy)
{
    return net_client_init(NULL, opts, 1);
}

int net_init_clients(void)
{
    if (QTAILQ_EMPTY(&qemu_net_opts.head)) {
        /* if no clients, we use a default config */
        qemu_opts_set(&qemu_net_opts, NULL, "type", "nic");
#ifdef CONFIG_SLIRP
        qemu_opts_set(&qemu_net_opts, NULL, "type", "user");
#endif
    }

    QTAILQ_INIT(&vlans);
    QTAILQ_INIT(&non_vlan_clients);

    if (qemu_opts_foreach(&qemu_netdev_opts, net_init_netdev, NULL, 1) == -1)
        return -1;

    if (qemu_opts_foreach(&qemu_net_opts, net_init_client, NULL, 1) == -1) {
        return -1;
    }

    net_check_clients();

    return 0;
}

int net_client_parse(QemuOptsList *opts_list, const char *optarg)
{
#if defined(CONFIG_SLIRP)
    /* handle legacy -net channel,port:chr */
    if (!strcmp(opts_list->name, "net") &&
        !strncmp(optarg, "channel,", strlen("channel,"))) {
        int ret;

        optarg += strlen("channel,");

        if (QTAILQ_EMPTY(&slirp_stacks)) {
            struct slirp_config_str *config;

            config = qemu_malloc(sizeof(*config));
            pstrcpy(config->str, sizeof(config->str), optarg);
            config->flags = SLIRP_CFG_LEGACY;
            config->next = slirp_configs;
            slirp_configs = config;
            ret = 0;
        } else {
            ret = slirp_guestfwd(QTAILQ_FIRST(&slirp_stacks), optarg, 1);
        }

        return ret;
    }
#endif
    if (!qemu_opts_parse(opts_list, optarg, "type")) {
        return -1;
    }

    return 0;
}<|MERGE_RESOLUTION|>--- conflicted
+++ resolved
@@ -101,7 +101,6 @@
 #include <libvdeplug.h>
 #endif
 
-// FIXME: #include "qemu-kvm.h"
 #include "qemu-common.h"
 #include "net.h"
 #include "monitor.h"
@@ -1307,12 +1306,8 @@
 void tap_using_vnet_hdr(VLANClientState *vc, int using_vnet_hdr)
 {
 }
-<<<<<<< HEAD
-void tap_set_offload(VLANClientState *vc, int csum, int tso4, int tso6, int ecn, int ufo)
-=======
 void tap_set_offload(VLANClientState *vc, int csum, int tso4,
                      int tso6, int ecn, int ufo)
->>>>>>> 6c9f58ba
 {
 }
 #else /* !defined(_WIN32) */
@@ -1562,20 +1557,8 @@
     return ifr.ifr_flags & IFF_VNET_HDR;
 }
 
-<<<<<<< HEAD
-int tap_has_ufo(void *opaque)
-{
-    VLANClientState *vc = opaque;
-    TAPState *s = vc->opaque;
-
-    return s ? s->has_ufo : 0;
-}
-
-void tap_set_offload(VLANClientState *vc, int csum, int tso4, int tso6, int ecn, int ufo)
-=======
 void tap_set_offload(VLANClientState *vc, int csum, int tso4,
                      int tso6, int ecn, int ufo)
->>>>>>> 6c9f58ba
 {
     TAPState *s = vc->opaque;
     unsigned int offload = 0;
@@ -1635,22 +1618,12 @@
                                  vlan, NULL, model, name, NULL,
                                  tap_receive, tap_receive_raw,
                                  tap_receive_iov, tap_cleanup, s);
-<<<<<<< HEAD
-
-=======
->>>>>>> 6c9f58ba
     s->has_ufo = 0;
     /* Check if tap supports UFO */
     offload = TUN_F_CSUM | TUN_F_UFO;
     if (ioctl(s->fd, TUNSETOFFLOAD, offload) == 0)
        s->has_ufo = 1;
-<<<<<<< HEAD
-
     tap_set_offload(s->vc, 0, 0, 0, 0, 0);
-
-=======
-    tap_set_offload(s->vc, 0, 0, 0, 0, 0);
->>>>>>> 6c9f58ba
     tap_read_poll(s, 1);
     return s;
 }
