--- conflicted
+++ resolved
@@ -1138,10 +1138,6 @@
 }
 #endif /* !KVM_CAP_SET_GUEST_DEBUG */
 
-<<<<<<< HEAD
-#undef PAGE_SIZE
-#include "qemu-kvm.c"
-=======
 int kvm_set_signal_mask(CPUState *env, const sigset_t *sigset)
 {
     struct kvm_signal_mask *sigmask;
@@ -1159,4 +1155,6 @@
 
     return r;
 }
->>>>>>> cc84de95
+
+#undef PAGE_SIZE
+#include "qemu-kvm.c"
