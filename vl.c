--- conflicted
+++ resolved
@@ -261,12 +261,8 @@
 static NotifierList machine_init_done_notifiers =
     NOTIFIER_LIST_INITIALIZER(machine_init_done_notifiers);
 
-<<<<<<< HEAD
-int kvm_allowed = -1;
-=======
 static int tcg_allowed = 1;
 int kvm_allowed = 0;
->>>>>>> 303d4e86
 uint32_t xen_domid;
 enum xen_mode xen_mode = XEN_EMULATE;
 
@@ -1932,8 +1928,8 @@
     }
 
     if (p == NULL) {
-        /* Use the default "accelerator", tcg */
-        p = "tcg";
+        /* Use the default "accelerator", kvm */
+        p = "kvm";
     }
 
     while (!accel_initalised && *p != '\0') {
@@ -2570,7 +2566,6 @@
                     fprintf(stderr, "Usage: -virtfs fstype,path=/share_path/,"
                             "security_model=[mapped|passthrough|none],"
                             "mount_tag=tag.\n");
-<<<<<<< HEAD
                     exit(1);
                 }
 
@@ -2581,18 +2576,6 @@
                             qemu_opt_get(opts, "mount_tag"));
                     exit(1);
                 }
-=======
-                    exit(1);
-                }
-
-                fsdev = qemu_opts_create(qemu_find_opts("fsdev"),
-                                         qemu_opt_get(opts, "mount_tag"), 1);
-                if (!fsdev) {
-                    fprintf(stderr, "duplicate fsdev id: %s\n",
-                            qemu_opt_get(opts, "mount_tag"));
-                    exit(1);
-                }
->>>>>>> 303d4e86
                 qemu_opt_set(fsdev, "fstype", qemu_opt_get(opts, "fstype"));
                 qemu_opt_set(fsdev, "path", qemu_opt_get(opts, "path"));
                 qemu_opt_set(fsdev, "security_model",
@@ -2705,12 +2688,10 @@
                 }
                 break;
 	    case QEMU_OPTION_no_kvm:
-		kvm_allowed = 0;
-#ifdef CONFIG_NO_CPU_EMULATION
-                fprintf(stderr, "cpu emulation not configured\n");
-                exit(1);
-#endif
-		break;
+                olist = qemu_find_opts("machine");
+                qemu_opts_reset(olist);
+                qemu_opts_parse(olist, "accel=tcg", 0);
+                break;
 #ifdef CONFIG_KVM
 	    case QEMU_OPTION_no_kvm_irqchip: {
 		kvm_irqchip = 0;
@@ -3059,25 +3040,7 @@
         exit(1);
     }
 
-<<<<<<< HEAD
-    if (kvm_allowed) {
-        int ret = kvm_init();
-        if (ret < 0) {
-            if (kvm_allowed > 0) {
-                if (!kvm_available()) {
-                    printf("KVM not supported for this target\n");
-                } else {
-                    fprintf(stderr, "failed to initialize KVM: %s\n", strerror(-ret));
-                }
-                exit(1);
-            }
-            fprintf(stderr, "Could not initialize KVM, will disable KVM support\n");
-        }
-        kvm_allowed = ret >= 0;
-    }
-=======
     configure_accelerator();
->>>>>>> 303d4e86
 
     if (qemu_init_main_loop()) {
         fprintf(stderr, "qemu_init_main_loop failed\n");
