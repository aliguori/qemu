/*
 * QEMU System Emulator
 *
 * Copyright (c) 2003-2008 Fabrice Bellard
 *
 * Permission is hereby granted, free of charge, to any person obtaining a copy
 * of this software and associated documentation files (the "Software"), to deal
 * in the Software without restriction, including without limitation the rights
 * to use, copy, modify, merge, publish, distribute, sublicense, and/or sell
 * copies of the Software, and to permit persons to whom the Software is
 * furnished to do so, subject to the following conditions:
 *
 * The above copyright notice and this permission notice shall be included in
 * all copies or substantial portions of the Software.
 *
 * THE SOFTWARE IS PROVIDED "AS IS", WITHOUT WARRANTY OF ANY KIND, EXPRESS OR
 * IMPLIED, INCLUDING BUT NOT LIMITED TO THE WARRANTIES OF MERCHANTABILITY,
 * FITNESS FOR A PARTICULAR PURPOSE AND NONINFRINGEMENT. IN NO EVENT SHALL
 * THE AUTHORS OR COPYRIGHT HOLDERS BE LIABLE FOR ANY CLAIM, DAMAGES OR OTHER
 * LIABILITY, WHETHER IN AN ACTION OF CONTRACT, TORT OR OTHERWISE, ARISING FROM,
 * OUT OF OR IN CONNECTION WITH THE SOFTWARE OR THE USE OR OTHER DEALINGS IN
 * THE SOFTWARE.
 */
#include <unistd.h>
#include <fcntl.h>
#include <signal.h>
#include <time.h>
#include <errno.h>
#include <sys/time.h>
#include <zlib.h>

/* Needed early for CONFIG_BSD etc. */
#include "config-host.h"
/* Needed early to override system queue definitions on BSD */
#include "sys-queue.h"

#ifndef _WIN32
#include <libgen.h>
#include <pwd.h>
#include <sys/times.h>
#include <sys/wait.h>
#include <termios.h>
#include <sys/mman.h>
#include <sys/ioctl.h>
#include <sys/resource.h>
#include <sys/socket.h>
#include <netinet/in.h>
#include <net/if.h>
#if defined(__NetBSD__)
#include <net/if_tap.h>
#endif
#ifdef __linux__
#include <linux/if_tun.h>
#endif
#include <arpa/inet.h>
#include <dirent.h>
#include <netdb.h>
#include <sys/select.h>
#ifdef CONFIG_BSD
#include <sys/stat.h>
#if defined(__FreeBSD__) || defined(__DragonFly__)
#include <libutil.h>
#else
#include <util.h>
#endif
#elif defined (__GLIBC__) && defined (__FreeBSD_kernel__)
#include <freebsd/stdlib.h>
#else
#ifdef __linux__
#include <pty.h>
#include <malloc.h>
#include <linux/rtc.h>
#include <sys/prctl.h>

/* For the benefit of older linux systems which don't supply it,
   we use a local copy of hpet.h. */
/* #include <linux/hpet.h> */
#include "hpet.h"

#include <linux/ppdev.h>
#include <linux/parport.h>
#endif
#ifdef __sun__
#include <sys/stat.h>
#include <sys/ethernet.h>
#include <sys/sockio.h>
#include <netinet/arp.h>
#include <netinet/in.h>
#include <netinet/in_systm.h>
#include <netinet/ip.h>
#include <netinet/ip_icmp.h> // must come after ip.h
#include <netinet/udp.h>
#include <netinet/tcp.h>
#include <net/if.h>
#include <syslog.h>
#include <stropts.h>
#endif
#endif
#endif

#if defined(__OpenBSD__)
#include <util.h>
#endif

#if defined(CONFIG_VDE)
#include <libvdeplug.h>
#endif

#ifdef _WIN32
#include <windows.h>
#include <mmsystem.h>
#endif

#ifdef CONFIG_SDL
#if defined(__APPLE__) || defined(main)
#include <SDL.h>
int qemu_main(int argc, char **argv, char **envp);
int main(int argc, char **argv)
{
    return qemu_main(argc, argv, NULL);
}
#undef main
#define main qemu_main
#endif
#endif /* CONFIG_SDL */

#ifdef CONFIG_COCOA
#undef main
#define main qemu_main
#endif /* CONFIG_COCOA */

#include "hw/hw.h"
#include "hw/boards.h"
#include "hw/usb.h"
#include "hw/pcmcia.h"
#include "hw/pc.h"
#include "hw/audiodev.h"
#include "hw/isa.h"
#include "hw/baum.h"
#include "hw/bt.h"
#include "hw/watchdog.h"
#include "hw/smbios.h"
#include "hw/xen.h"
#include "hw/qdev.h"
#include "bt-host.h"
#include "net.h"
#include "monitor.h"
#include "console.h"
#include "sysemu.h"
#include "gdbstub.h"
#include "qemu-timer.h"
#include "qemu-char.h"
#include "cache-utils.h"
#include "block.h"
#include "dma.h"
#include "audio/audio.h"
#include "migration.h"
#include "kvm.h"
#include "balloon.h"
#include "qemu-option.h"
#include "qemu-config.h"
#include "qemu-kvm.h"
#include "hw/device-assignment.h"

#include "disas.h"

#include "exec-all.h"

#include "qemu_socket.h"

#include "slirp/libslirp.h"

//#define DEBUG_NET
//#define DEBUG_SLIRP

#define DEFAULT_RAM_SIZE 128

/* Maximum number of monitor devices */
#define MAX_MONITOR_DEVICES 10

static const char *data_dir;
const char *bios_name = NULL;
/* Note: drives_table[MAX_DRIVES] is a dummy block driver if none available
   to store the VM snapshots */
struct drivelist drives = TAILQ_HEAD_INITIALIZER(drives);
struct driveoptlist driveopts = TAILQ_HEAD_INITIALIZER(driveopts);
DriveInfo *extboot_drive = NULL;
enum vga_retrace_method vga_retrace_method = VGA_RETRACE_DUMB;
static DisplayState *display_state;
DisplayType display_type = DT_DEFAULT;
const char* keyboard_layout = NULL;
int64_t ticks_per_sec;
ram_addr_t ram_size;
int nb_nics;
NICInfo nd_table[MAX_NICS];
int vm_running;
int autostart;
static int rtc_utc = 1;
static int rtc_date_offset = -1; /* -1 means no change */
int vga_interface_type = VGA_CIRRUS;
#ifdef TARGET_SPARC
int graphic_width = 1024;
int graphic_height = 768;
int graphic_depth = 8;
#else
int graphic_width = 800;
int graphic_height = 600;
int graphic_depth = 15;
#endif
static int full_screen = 0;
#ifdef CONFIG_SDL
static int no_frame = 0;
#endif
int no_quit = 0;
CharDriverState *serial_hds[MAX_SERIAL_PORTS];
CharDriverState *parallel_hds[MAX_PARALLEL_PORTS];
CharDriverState *virtcon_hds[MAX_VIRTIO_CONSOLES];
#ifdef TARGET_I386
int win2k_install_hack = 0;
int rtc_td_hack = 0;
#endif
int usb_enabled = 0;
int singlestep = 0;
const char *assigned_devices[MAX_DEV_ASSIGN_CMDLINE];
int assigned_devices_index;
int smp_cpus = 1;
int max_cpus = 0;
int smp_cores = 1;
int smp_threads = 1;
const char *vnc_display;
int acpi_enabled = 1;
#ifdef TARGET_I386
int no_hpet = 0;
#endif
int fd_bootchk = 1;
int no_reboot = 0;
int no_shutdown = 0;
int cursor_hide = 1;
int graphic_rotate = 0;
uint8_t irq0override = 1;
#ifndef _WIN32
int daemonize = 0;
#endif
const char *watchdog;
const char *option_rom[MAX_OPTION_ROMS];
int nb_option_roms;
int semihosting_enabled = 0;
int time_drift_fix = 0;
unsigned int kvm_shadow_memory = 0;
const char *mem_path = NULL;
#ifdef MAP_POPULATE
int mem_prealloc = 1;	/* force preallocation of physical target memory */
#endif
#ifdef TARGET_ARM
int old_param = 0;
#endif
const char *qemu_name;
int alt_grab = 0;
#if defined(TARGET_SPARC) || defined(TARGET_PPC)
unsigned int nb_prom_envs = 0;
const char *prom_envs[MAX_PROM_ENVS];
#endif
const char *nvram = NULL;
int boot_menu;

int nb_numa_nodes;
uint64_t node_mem[MAX_NODES];
uint64_t node_cpumask[MAX_NODES];

static CPUState *cur_cpu;
static CPUState *next_cpu;
static int timer_alarm_pending = 1;
/* Conversion factor from emulated instructions to virtual clock ticks.  */
static int icount_time_shift;
/* Arbitrarily pick 1MIPS as the minimum allowable speed.  */
#define MAX_ICOUNT_SHIFT 10
/* Compensate for varying guest execution speed.  */
static int64_t qemu_icount_bias;
static QEMUTimer *icount_rt_timer;
static QEMUTimer *icount_vm_timer;
static QEMUTimer *nographic_timer;

uint8_t qemu_uuid[16];

static QEMUBootSetHandler *boot_set_handler;
static void *boot_set_opaque;

/***********************************************************/
/* x86 ISA bus support */

target_phys_addr_t isa_mem_base = 0;
PicState2 *isa_pic;

/***********************************************************/
void hw_error(const char *fmt, ...)
{
    va_list ap;
    CPUState *env;

    va_start(ap, fmt);
    fprintf(stderr, "qemu: hardware error: ");
    vfprintf(stderr, fmt, ap);
    fprintf(stderr, "\n");
    for(env = first_cpu; env != NULL; env = env->next_cpu) {
        fprintf(stderr, "CPU #%d:\n", env->cpu_index);
#ifdef TARGET_I386
        cpu_dump_state(env, stderr, fprintf, X86_DUMP_FPU);
#else
        cpu_dump_state(env, stderr, fprintf, 0);
#endif
    }
    va_end(ap);
    abort();
}

static void set_proc_name(const char *s)
{
#if defined(__linux__) && defined(PR_SET_NAME)
    char name[16];
    if (!s)
        return;
    name[sizeof(name) - 1] = 0;
    strncpy(name, s, sizeof(name));
    /* Could rewrite argv[0] too, but that's a bit more complicated.
       This simple way is enough for `top'. */
    prctl(PR_SET_NAME, name);
#endif    	
}
 
/***************/
/* ballooning */

static QEMUBalloonEvent *qemu_balloon_event;
void *qemu_balloon_event_opaque;

void qemu_add_balloon_handler(QEMUBalloonEvent *func, void *opaque)
{
    qemu_balloon_event = func;
    qemu_balloon_event_opaque = opaque;
}

void qemu_balloon(ram_addr_t target)
{
    if (qemu_balloon_event)
        qemu_balloon_event(qemu_balloon_event_opaque, target);
}

ram_addr_t qemu_balloon_status(void)
{
    if (qemu_balloon_event)
        return qemu_balloon_event(qemu_balloon_event_opaque, 0);
    return 0;
}

/***********************************************************/
/* keyboard/mouse */

static QEMUPutKBDEvent *qemu_put_kbd_event;
static void *qemu_put_kbd_event_opaque;
static QEMUPutMouseEntry *qemu_put_mouse_event_head;
static QEMUPutMouseEntry *qemu_put_mouse_event_current;

void qemu_add_kbd_event_handler(QEMUPutKBDEvent *func, void *opaque)
{
    qemu_put_kbd_event_opaque = opaque;
    qemu_put_kbd_event = func;
}

QEMUPutMouseEntry *qemu_add_mouse_event_handler(QEMUPutMouseEvent *func,
                                                void *opaque, int absolute,
                                                const char *name)
{
    QEMUPutMouseEntry *s, *cursor;

    s = qemu_mallocz(sizeof(QEMUPutMouseEntry));

    s->qemu_put_mouse_event = func;
    s->qemu_put_mouse_event_opaque = opaque;
    s->qemu_put_mouse_event_absolute = absolute;
    s->qemu_put_mouse_event_name = qemu_strdup(name);
    s->next = NULL;

    if (!qemu_put_mouse_event_head) {
        qemu_put_mouse_event_head = qemu_put_mouse_event_current = s;
        return s;
    }

    cursor = qemu_put_mouse_event_head;
    while (cursor->next != NULL)
        cursor = cursor->next;

    cursor->next = s;
    qemu_put_mouse_event_current = s;

    return s;
}

void qemu_remove_mouse_event_handler(QEMUPutMouseEntry *entry)
{
    QEMUPutMouseEntry *prev = NULL, *cursor;

    if (!qemu_put_mouse_event_head || entry == NULL)
        return;

    cursor = qemu_put_mouse_event_head;
    while (cursor != NULL && cursor != entry) {
        prev = cursor;
        cursor = cursor->next;
    }

    if (cursor == NULL) // does not exist or list empty
        return;
    else if (prev == NULL) { // entry is head
        qemu_put_mouse_event_head = cursor->next;
        if (qemu_put_mouse_event_current == entry)
            qemu_put_mouse_event_current = cursor->next;
        qemu_free(entry->qemu_put_mouse_event_name);
        qemu_free(entry);
        return;
    }

    prev->next = entry->next;

    if (qemu_put_mouse_event_current == entry)
        qemu_put_mouse_event_current = prev;

    qemu_free(entry->qemu_put_mouse_event_name);
    qemu_free(entry);
}

void kbd_put_keycode(int keycode)
{
    if (qemu_put_kbd_event) {
        qemu_put_kbd_event(qemu_put_kbd_event_opaque, keycode);
    }
}

void kbd_mouse_event(int dx, int dy, int dz, int buttons_state)
{
    QEMUPutMouseEvent *mouse_event;
    void *mouse_event_opaque;
    int width;

    if (!qemu_put_mouse_event_current) {
        return;
    }

    mouse_event =
        qemu_put_mouse_event_current->qemu_put_mouse_event;
    mouse_event_opaque =
        qemu_put_mouse_event_current->qemu_put_mouse_event_opaque;

    if (mouse_event) {
        if (graphic_rotate) {
            if (qemu_put_mouse_event_current->qemu_put_mouse_event_absolute)
                width = 0x7fff;
            else
                width = graphic_width - 1;
            mouse_event(mouse_event_opaque,
                                 width - dy, dx, dz, buttons_state);
        } else
            mouse_event(mouse_event_opaque,
                                 dx, dy, dz, buttons_state);
    }
}

int kbd_mouse_is_absolute(void)
{
    if (!qemu_put_mouse_event_current)
        return 0;

    return qemu_put_mouse_event_current->qemu_put_mouse_event_absolute;
}

void do_info_mice(Monitor *mon)
{
    QEMUPutMouseEntry *cursor;
    int index = 0;

    if (!qemu_put_mouse_event_head) {
        monitor_printf(mon, "No mouse devices connected\n");
        return;
    }

    monitor_printf(mon, "Mouse devices available:\n");
    cursor = qemu_put_mouse_event_head;
    while (cursor != NULL) {
        monitor_printf(mon, "%c Mouse #%d: %s\n",
                       (cursor == qemu_put_mouse_event_current ? '*' : ' '),
                       index, cursor->qemu_put_mouse_event_name);
        index++;
        cursor = cursor->next;
    }
}

void do_mouse_set(Monitor *mon, const QDict *qdict)
{
    QEMUPutMouseEntry *cursor;
    int i = 0;
    int index = qdict_get_int(qdict, "index");

    if (!qemu_put_mouse_event_head) {
        monitor_printf(mon, "No mouse devices connected\n");
        return;
    }

    cursor = qemu_put_mouse_event_head;
    while (cursor != NULL && index != i) {
        i++;
        cursor = cursor->next;
    }

    if (cursor != NULL)
        qemu_put_mouse_event_current = cursor;
    else
        monitor_printf(mon, "Mouse at given index not found\n");
}

/* compute with 96 bit intermediate result: (a*b)/c */
uint64_t muldiv64(uint64_t a, uint32_t b, uint32_t c)
{
    union {
        uint64_t ll;
        struct {
#ifdef HOST_WORDS_BIGENDIAN
            uint32_t high, low;
#else
            uint32_t low, high;
#endif
        } l;
    } u, res;
    uint64_t rl, rh;

    u.ll = a;
    rl = (uint64_t)u.l.low * (uint64_t)b;
    rh = (uint64_t)u.l.high * (uint64_t)b;
    rh += (rl >> 32);
    res.l.high = rh / c;
    res.l.low = (((rh % c) << 32) + (rl & 0xffffffff)) / c;
    return res.ll;
}

/***********************************************************/
/* real time host monotonic timer */

#define QEMU_TIMER_BASE 1000000000LL

#ifdef WIN32

static int64_t clock_freq;

static void init_get_clock(void)
{
    LARGE_INTEGER freq;
    int ret;
    ret = QueryPerformanceFrequency(&freq);
    if (ret == 0) {
        fprintf(stderr, "Could not calibrate ticks\n");
        exit(1);
    }
    clock_freq = freq.QuadPart;
}

static int64_t get_clock(void)
{
    LARGE_INTEGER ti;
    QueryPerformanceCounter(&ti);
    return muldiv64(ti.QuadPart, QEMU_TIMER_BASE, clock_freq);
}

#else

static int use_rt_clock;

static void init_get_clock(void)
{
    use_rt_clock = 0;
#if defined(__linux__) || (defined(__FreeBSD__) && __FreeBSD_version >= 500000) \
    || defined(__DragonFly__)
    {
        struct timespec ts;
        if (clock_gettime(CLOCK_MONOTONIC, &ts) == 0) {
            use_rt_clock = 1;
        }
    }
#endif
}

static int64_t get_clock(void)
{
#if defined(__linux__) || (defined(__FreeBSD__) && __FreeBSD_version >= 500000) \
	|| defined(__DragonFly__)
    if (use_rt_clock) {
        struct timespec ts;
        clock_gettime(CLOCK_MONOTONIC, &ts);
        return ts.tv_sec * 1000000000LL + ts.tv_nsec;
    } else
#endif
    {
        /* XXX: using gettimeofday leads to problems if the date
           changes, so it should be avoided. */
        struct timeval tv;
        gettimeofday(&tv, NULL);
        return tv.tv_sec * 1000000000LL + (tv.tv_usec * 1000);
    }
}
#endif

/* Return the virtual CPU time, based on the instruction counter.  */
static int64_t cpu_get_icount(void)
{
    int64_t icount;
    CPUState *env = cpu_single_env;;
    icount = qemu_icount;
    if (env) {
        if (!can_do_io(env))
            fprintf(stderr, "Bad clock read\n");
        icount -= (env->icount_decr.u16.low + env->icount_extra);
    }
    return qemu_icount_bias + (icount << icount_time_shift);
}

/***********************************************************/
/* guest cycle counter */

static int64_t cpu_ticks_prev;
static int64_t cpu_ticks_offset;
static int64_t cpu_clock_offset;
static int cpu_ticks_enabled;

/* return the host CPU cycle counter and handle stop/restart */
int64_t cpu_get_ticks(void)
{
    if (use_icount) {
        return cpu_get_icount();
    }
    if (!cpu_ticks_enabled) {
        return cpu_ticks_offset;
    } else {
        int64_t ticks;
        ticks = cpu_get_real_ticks();
        if (cpu_ticks_prev > ticks) {
            /* Note: non increasing ticks may happen if the host uses
               software suspend */
            cpu_ticks_offset += cpu_ticks_prev - ticks;
        }
        cpu_ticks_prev = ticks;
        return ticks + cpu_ticks_offset;
    }
}

/* return the host CPU monotonic timer and handle stop/restart */
static int64_t cpu_get_clock(void)
{
    int64_t ti;
    if (!cpu_ticks_enabled) {
        return cpu_clock_offset;
    } else {
        ti = get_clock();
        return ti + cpu_clock_offset;
    }
}

/* enable cpu_get_ticks() */
void cpu_enable_ticks(void)
{
    if (!cpu_ticks_enabled) {
        cpu_ticks_offset -= cpu_get_real_ticks();
        cpu_clock_offset -= get_clock();
        cpu_ticks_enabled = 1;
    }
}

/* disable cpu_get_ticks() : the clock is stopped. You must not call
   cpu_get_ticks() after that.  */
void cpu_disable_ticks(void)
{
    if (cpu_ticks_enabled) {
        cpu_ticks_offset = cpu_get_ticks();
        cpu_clock_offset = cpu_get_clock();
        cpu_ticks_enabled = 0;
    }
}

/***********************************************************/
/* timers */

#define QEMU_TIMER_REALTIME 0
#define QEMU_TIMER_VIRTUAL  1

struct QEMUClock {
    int type;
    /* XXX: add frequency */
};

struct QEMUTimer {
    QEMUClock *clock;
    int64_t expire_time;
    QEMUTimerCB *cb;
    void *opaque;
    struct QEMUTimer *next;
};

struct qemu_alarm_timer {
    char const *name;
    unsigned int flags;

    int (*start)(struct qemu_alarm_timer *t);
    void (*stop)(struct qemu_alarm_timer *t);
    void (*rearm)(struct qemu_alarm_timer *t);
    void *priv;
};

#define ALARM_FLAG_DYNTICKS  0x1
#define ALARM_FLAG_EXPIRED   0x2

static inline int alarm_has_dynticks(struct qemu_alarm_timer *t)
{
    return t && (t->flags & ALARM_FLAG_DYNTICKS);
}

static void qemu_rearm_alarm_timer(struct qemu_alarm_timer *t)
{
    if (!alarm_has_dynticks(t))
        return;

    t->rearm(t);
}

/* TODO: MIN_TIMER_REARM_US should be optimized */
#define MIN_TIMER_REARM_US 250

static struct qemu_alarm_timer *alarm_timer;

#ifdef _WIN32

struct qemu_alarm_win32 {
    MMRESULT timerId;
    unsigned int period;
} alarm_win32_data = {0, -1};

static int win32_start_timer(struct qemu_alarm_timer *t);
static void win32_stop_timer(struct qemu_alarm_timer *t);
static void win32_rearm_timer(struct qemu_alarm_timer *t);

#else

static int unix_start_timer(struct qemu_alarm_timer *t);
static void unix_stop_timer(struct qemu_alarm_timer *t);

#ifdef __linux__

static int dynticks_start_timer(struct qemu_alarm_timer *t);
static void dynticks_stop_timer(struct qemu_alarm_timer *t);
static void dynticks_rearm_timer(struct qemu_alarm_timer *t);

static int hpet_start_timer(struct qemu_alarm_timer *t);
static void hpet_stop_timer(struct qemu_alarm_timer *t);

static int rtc_start_timer(struct qemu_alarm_timer *t);
static void rtc_stop_timer(struct qemu_alarm_timer *t);

#endif /* __linux__ */

#endif /* _WIN32 */

/* Correlation between real and virtual time is always going to be
   fairly approximate, so ignore small variation.
   When the guest is idle real and virtual time will be aligned in
   the IO wait loop.  */
#define ICOUNT_WOBBLE (QEMU_TIMER_BASE / 10)

static void icount_adjust(void)
{
    int64_t cur_time;
    int64_t cur_icount;
    int64_t delta;
    static int64_t last_delta;
    /* If the VM is not running, then do nothing.  */
    if (!vm_running)
        return;

    cur_time = cpu_get_clock();
    cur_icount = qemu_get_clock(vm_clock);
    delta = cur_icount - cur_time;
    /* FIXME: This is a very crude algorithm, somewhat prone to oscillation.  */
    if (delta > 0
        && last_delta + ICOUNT_WOBBLE < delta * 2
        && icount_time_shift > 0) {
        /* The guest is getting too far ahead.  Slow time down.  */
        icount_time_shift--;
    }
    if (delta < 0
        && last_delta - ICOUNT_WOBBLE > delta * 2
        && icount_time_shift < MAX_ICOUNT_SHIFT) {
        /* The guest is getting too far behind.  Speed time up.  */
        icount_time_shift++;
    }
    last_delta = delta;
    qemu_icount_bias = cur_icount - (qemu_icount << icount_time_shift);
}

static void icount_adjust_rt(void * opaque)
{
    qemu_mod_timer(icount_rt_timer,
                   qemu_get_clock(rt_clock) + 1000);
    icount_adjust();
}

static void icount_adjust_vm(void * opaque)
{
    qemu_mod_timer(icount_vm_timer,
                   qemu_get_clock(vm_clock) + QEMU_TIMER_BASE / 10);
    icount_adjust();
}

static void init_icount_adjust(void)
{
    /* Have both realtime and virtual time triggers for speed adjustment.
       The realtime trigger catches emulated time passing too slowly,
       the virtual time trigger catches emulated time passing too fast.
       Realtime triggers occur even when idle, so use them less frequently
       than VM triggers.  */
    icount_rt_timer = qemu_new_timer(rt_clock, icount_adjust_rt, NULL);
    qemu_mod_timer(icount_rt_timer,
                   qemu_get_clock(rt_clock) + 1000);
    icount_vm_timer = qemu_new_timer(vm_clock, icount_adjust_vm, NULL);
    qemu_mod_timer(icount_vm_timer,
                   qemu_get_clock(vm_clock) + QEMU_TIMER_BASE / 10);
}

static struct qemu_alarm_timer alarm_timers[] = {
#ifndef _WIN32
#ifdef __linux__
    {"dynticks", ALARM_FLAG_DYNTICKS, dynticks_start_timer,
     dynticks_stop_timer, dynticks_rearm_timer, NULL},
    /* HPET - if available - is preferred */
    {"hpet", 0, hpet_start_timer, hpet_stop_timer, NULL, NULL},
    /* ...otherwise try RTC */
    {"rtc", 0, rtc_start_timer, rtc_stop_timer, NULL, NULL},
#endif
    {"unix", 0, unix_start_timer, unix_stop_timer, NULL, NULL},
#else
    {"dynticks", ALARM_FLAG_DYNTICKS, win32_start_timer,
     win32_stop_timer, win32_rearm_timer, &alarm_win32_data},
    {"win32", 0, win32_start_timer,
     win32_stop_timer, NULL, &alarm_win32_data},
#endif
    {NULL, }
};

static void show_available_alarms(void)
{
    int i;

    printf("Available alarm timers, in order of precedence:\n");
    for (i = 0; alarm_timers[i].name; i++)
        printf("%s\n", alarm_timers[i].name);
}

static void configure_alarms(char const *opt)
{
    int i;
    int cur = 0;
    int count = ARRAY_SIZE(alarm_timers) - 1;
    char *arg;
    char *name;
    struct qemu_alarm_timer tmp;

    if (!strcmp(opt, "?")) {
        show_available_alarms();
        exit(0);
    }

    arg = qemu_strdup(opt);

    /* Reorder the array */
    name = strtok(arg, ",");
    while (name) {
        for (i = 0; i < count && alarm_timers[i].name; i++) {
            if (!strcmp(alarm_timers[i].name, name))
                break;
        }

        if (i == count) {
            fprintf(stderr, "Unknown clock %s\n", name);
            goto next;
        }

        if (i < cur)
            /* Ignore */
            goto next;

	/* Swap */
        tmp = alarm_timers[i];
        alarm_timers[i] = alarm_timers[cur];
        alarm_timers[cur] = tmp;

        cur++;
next:
        name = strtok(NULL, ",");
    }

    qemu_free(arg);

    if (cur) {
        /* Disable remaining timers */
        for (i = cur; i < count; i++)
            alarm_timers[i].name = NULL;
    } else {
        show_available_alarms();
        exit(1);
    }
}

QEMUClock *rt_clock;
QEMUClock *vm_clock;

static QEMUTimer *active_timers[2];

static QEMUClock *qemu_new_clock(int type)
{
    QEMUClock *clock;
    clock = qemu_mallocz(sizeof(QEMUClock));
    clock->type = type;
    return clock;
}

QEMUTimer *qemu_new_timer(QEMUClock *clock, QEMUTimerCB *cb, void *opaque)
{
    QEMUTimer *ts;

    ts = qemu_mallocz(sizeof(QEMUTimer));
    ts->clock = clock;
    ts->cb = cb;
    ts->opaque = opaque;
    return ts;
}

void qemu_free_timer(QEMUTimer *ts)
{
    qemu_free(ts);
}

/* stop a timer, but do not dealloc it */
void qemu_del_timer(QEMUTimer *ts)
{
    QEMUTimer **pt, *t;

    /* NOTE: this code must be signal safe because
       qemu_timer_expired() can be called from a signal. */
    pt = &active_timers[ts->clock->type];
    for(;;) {
        t = *pt;
        if (!t)
            break;
        if (t == ts) {
            *pt = t->next;
            break;
        }
        pt = &t->next;
    }
}

/* modify the current timer so that it will be fired when current_time
   >= expire_time. The corresponding callback will be called. */
void qemu_mod_timer(QEMUTimer *ts, int64_t expire_time)
{
    QEMUTimer **pt, *t;

    qemu_del_timer(ts);

    /* add the timer in the sorted list */
    /* NOTE: this code must be signal safe because
       qemu_timer_expired() can be called from a signal. */
    pt = &active_timers[ts->clock->type];
    for(;;) {
        t = *pt;
        if (!t)
            break;
        if (t->expire_time > expire_time)
            break;
        pt = &t->next;
    }
    ts->expire_time = expire_time;
    ts->next = *pt;
    *pt = ts;

    /* Rearm if necessary  */
    if (pt == &active_timers[ts->clock->type]) {
        if ((alarm_timer->flags & ALARM_FLAG_EXPIRED) == 0) {
            qemu_rearm_alarm_timer(alarm_timer);
        }
        /* Interrupt execution to force deadline recalculation.  */
        if (use_icount)
            qemu_notify_event();
    }
}

int qemu_timer_pending(QEMUTimer *ts)
{
    QEMUTimer *t;
    for(t = active_timers[ts->clock->type]; t != NULL; t = t->next) {
        if (t == ts)
            return 1;
    }
    return 0;
}

int qemu_timer_expired(QEMUTimer *timer_head, int64_t current_time)
{
    if (!timer_head)
        return 0;
    return (timer_head->expire_time <= current_time);
}

static void qemu_run_timers(QEMUTimer **ptimer_head, int64_t current_time)
{
    QEMUTimer *ts;

    for(;;) {
        ts = *ptimer_head;
        if (!ts || ts->expire_time > current_time)
            break;
        /* remove timer from the list before calling the callback */
        *ptimer_head = ts->next;
        ts->next = NULL;

        /* run the callback (the timer list can be modified) */
        ts->cb(ts->opaque);
    }
}

int64_t qemu_get_clock(QEMUClock *clock)
{
    switch(clock->type) {
    case QEMU_TIMER_REALTIME:
        return get_clock() / 1000000;
    default:
    case QEMU_TIMER_VIRTUAL:
        if (use_icount) {
            return cpu_get_icount();
        } else {
            return cpu_get_clock();
        }
    }
}

static void init_timers(void)
{
    init_get_clock();
    ticks_per_sec = QEMU_TIMER_BASE;
    rt_clock = qemu_new_clock(QEMU_TIMER_REALTIME);
    vm_clock = qemu_new_clock(QEMU_TIMER_VIRTUAL);
}

/* save a timer */
void qemu_put_timer(QEMUFile *f, QEMUTimer *ts)
{
    uint64_t expire_time;

    if (qemu_timer_pending(ts)) {
        expire_time = ts->expire_time;
    } else {
        expire_time = -1;
    }
    qemu_put_be64(f, expire_time);
}

void qemu_get_timer(QEMUFile *f, QEMUTimer *ts)
{
    uint64_t expire_time;

    expire_time = qemu_get_be64(f);
    if (expire_time != -1) {
        qemu_mod_timer(ts, expire_time);
    } else {
        qemu_del_timer(ts);
    }
}

static void timer_save(QEMUFile *f, void *opaque)
{
    if (cpu_ticks_enabled) {
        hw_error("cannot save state if virtual timers are running");
    }
    qemu_put_be64(f, cpu_ticks_offset);
    qemu_put_be64(f, ticks_per_sec);
    qemu_put_be64(f, cpu_clock_offset);
}

static int timer_load(QEMUFile *f, void *opaque, int version_id)
{
    if (version_id != 1 && version_id != 2)
        return -EINVAL;
    if (cpu_ticks_enabled) {
        return -EINVAL;
    }
    cpu_ticks_offset=qemu_get_be64(f);
    ticks_per_sec=qemu_get_be64(f);
    if (version_id == 2) {
        cpu_clock_offset=qemu_get_be64(f);
    }
    return 0;
}

static void qemu_event_increment(void);

#ifdef _WIN32
static void CALLBACK host_alarm_handler(UINT uTimerID, UINT uMsg,
                                        DWORD_PTR dwUser, DWORD_PTR dw1,
                                        DWORD_PTR dw2)
#else
static void host_alarm_handler(int host_signum)
#endif
{
#if 0
#define DISP_FREQ 1000
    {
        static int64_t delta_min = INT64_MAX;
        static int64_t delta_max, delta_cum, last_clock, delta, ti;
        static int count;
        ti = qemu_get_clock(vm_clock);
        if (last_clock != 0) {
            delta = ti - last_clock;
            if (delta < delta_min)
                delta_min = delta;
            if (delta > delta_max)
                delta_max = delta;
            delta_cum += delta;
            if (++count == DISP_FREQ) {
                printf("timer: min=%" PRId64 " us max=%" PRId64 " us avg=%" PRId64 " us avg_freq=%0.3f Hz\n",
                       muldiv64(delta_min, 1000000, ticks_per_sec),
                       muldiv64(delta_max, 1000000, ticks_per_sec),
                       muldiv64(delta_cum, 1000000 / DISP_FREQ, ticks_per_sec),
                       (double)ticks_per_sec / ((double)delta_cum / DISP_FREQ));
                count = 0;
                delta_min = INT64_MAX;
                delta_max = 0;
                delta_cum = 0;
            }
        }
        last_clock = ti;
    }
#endif
    if (alarm_has_dynticks(alarm_timer) ||
        (!use_icount &&
            qemu_timer_expired(active_timers[QEMU_TIMER_VIRTUAL],
                               qemu_get_clock(vm_clock))) ||
        qemu_timer_expired(active_timers[QEMU_TIMER_REALTIME],
                           qemu_get_clock(rt_clock))) {
        qemu_event_increment();
        if (alarm_timer) alarm_timer->flags |= ALARM_FLAG_EXPIRED;

#ifndef CONFIG_IOTHREAD
        if (next_cpu) {
            /* stop the currently executing cpu because a timer occured */
            cpu_exit(next_cpu);
        }
#endif
        timer_alarm_pending = 1;
        qemu_notify_event();
    }
}

static int64_t qemu_next_deadline(void)
{
    int64_t delta;

    if (active_timers[QEMU_TIMER_VIRTUAL]) {
        delta = active_timers[QEMU_TIMER_VIRTUAL]->expire_time -
                     qemu_get_clock(vm_clock);
    } else {
        /* To avoid problems with overflow limit this to 2^32.  */
        delta = INT32_MAX;
    }

    if (delta < 0)
        delta = 0;

    return delta;
}

#if defined(__linux__) || defined(_WIN32)
static uint64_t qemu_next_deadline_dyntick(void)
{
    int64_t delta;
    int64_t rtdelta;

    if (use_icount)
        delta = INT32_MAX;
    else
        delta = (qemu_next_deadline() + 999) / 1000;

    if (active_timers[QEMU_TIMER_REALTIME]) {
        rtdelta = (active_timers[QEMU_TIMER_REALTIME]->expire_time -
                 qemu_get_clock(rt_clock))*1000;
        if (rtdelta < delta)
            delta = rtdelta;
    }

    if (delta < MIN_TIMER_REARM_US)
        delta = MIN_TIMER_REARM_US;

    return delta;
}
#endif

#ifndef _WIN32

/* Sets a specific flag */
static int fcntl_setfl(int fd, int flag)
{
    int flags;

    flags = fcntl(fd, F_GETFL);
    if (flags == -1)
        return -errno;

    if (fcntl(fd, F_SETFL, flags | flag) == -1)
        return -errno;

    return 0;
}

#if defined(__linux__)

#define RTC_FREQ 1024

static void enable_sigio_timer(int fd)
{
    struct sigaction act;

    /* timer signal */
    sigfillset(&act.sa_mask);
    act.sa_flags = 0;
    act.sa_handler = host_alarm_handler;

    sigaction(SIGIO, &act, NULL);
    fcntl_setfl(fd, O_ASYNC);
    fcntl(fd, F_SETOWN, getpid());
}

static int hpet_start_timer(struct qemu_alarm_timer *t)
{
    struct hpet_info info;
    int r, fd;

    fd = open("/dev/hpet", O_RDONLY);
    if (fd < 0)
        return -1;

    /* Set frequency */
    r = ioctl(fd, HPET_IRQFREQ, RTC_FREQ);
    if (r < 0) {
        fprintf(stderr, "Could not configure '/dev/hpet' to have a 1024Hz timer. This is not a fatal\n"
                "error, but for better emulation accuracy type:\n"
                "'echo 1024 > /proc/sys/dev/hpet/max-user-freq' as root.\n");
        goto fail;
    }

    /* Check capabilities */
    r = ioctl(fd, HPET_INFO, &info);
    if (r < 0)
        goto fail;

    /* Enable periodic mode */
    r = ioctl(fd, HPET_EPI, 0);
    if (info.hi_flags && (r < 0))
        goto fail;

    /* Enable interrupt */
    r = ioctl(fd, HPET_IE_ON, 0);
    if (r < 0)
        goto fail;

    enable_sigio_timer(fd);
    t->priv = (void *)(long)fd;

    return 0;
fail:
    close(fd);
    return -1;
}

static void hpet_stop_timer(struct qemu_alarm_timer *t)
{
    int fd = (long)t->priv;

    close(fd);
}

static int rtc_start_timer(struct qemu_alarm_timer *t)
{
    int rtc_fd;
    unsigned long current_rtc_freq = 0;

    TFR(rtc_fd = open("/dev/rtc", O_RDONLY));
    if (rtc_fd < 0)
        return -1;
    ioctl(rtc_fd, RTC_IRQP_READ, &current_rtc_freq);
    if (current_rtc_freq != RTC_FREQ &&
        ioctl(rtc_fd, RTC_IRQP_SET, RTC_FREQ) < 0) {
        fprintf(stderr, "Could not configure '/dev/rtc' to have a 1024 Hz timer. This is not a fatal\n"
                "error, but for better emulation accuracy either use a 2.6 host Linux kernel or\n"
                "type 'echo 1024 > /proc/sys/dev/rtc/max-user-freq' as root.\n");
        goto fail;
    }
    if (ioctl(rtc_fd, RTC_PIE_ON, 0) < 0) {
    fail:
        close(rtc_fd);
        return -1;
    }

    enable_sigio_timer(rtc_fd);

    t->priv = (void *)(long)rtc_fd;

    return 0;
}

static void rtc_stop_timer(struct qemu_alarm_timer *t)
{
    int rtc_fd = (long)t->priv;

    close(rtc_fd);
}

static int dynticks_start_timer(struct qemu_alarm_timer *t)
{
    struct sigevent ev;
    timer_t host_timer;
    struct sigaction act;

    sigfillset(&act.sa_mask);
    act.sa_flags = 0;
    act.sa_handler = host_alarm_handler;

    sigaction(SIGALRM, &act, NULL);

    /* 
     * Initialize ev struct to 0 to avoid valgrind complaining
     * about uninitialized data in timer_create call
     */
    memset(&ev, 0, sizeof(ev));
    ev.sigev_value.sival_int = 0;
    ev.sigev_notify = SIGEV_SIGNAL;
    ev.sigev_signo = SIGALRM;

    if (timer_create(CLOCK_REALTIME, &ev, &host_timer)) {
        perror("timer_create");

        /* disable dynticks */
        fprintf(stderr, "Dynamic Ticks disabled\n");

        return -1;
    }

    t->priv = (void *)(long)host_timer;

    return 0;
}

static void dynticks_stop_timer(struct qemu_alarm_timer *t)
{
    timer_t host_timer = (timer_t)(long)t->priv;

    timer_delete(host_timer);
}

static void dynticks_rearm_timer(struct qemu_alarm_timer *t)
{
    timer_t host_timer = (timer_t)(long)t->priv;
    struct itimerspec timeout;
    int64_t nearest_delta_us = INT64_MAX;
    int64_t current_us;

    if (!active_timers[QEMU_TIMER_REALTIME] &&
                !active_timers[QEMU_TIMER_VIRTUAL])
        return;

    nearest_delta_us = qemu_next_deadline_dyntick();

    /* check whether a timer is already running */
    if (timer_gettime(host_timer, &timeout)) {
        perror("gettime");
        fprintf(stderr, "Internal timer error: aborting\n");
        exit(1);
    }
    current_us = timeout.it_value.tv_sec * 1000000 + timeout.it_value.tv_nsec/1000;
    if (current_us && current_us <= nearest_delta_us)
        return;

    timeout.it_interval.tv_sec = 0;
    timeout.it_interval.tv_nsec = 0; /* 0 for one-shot timer */
    timeout.it_value.tv_sec =  nearest_delta_us / 1000000;
    timeout.it_value.tv_nsec = (nearest_delta_us % 1000000) * 1000;
    if (timer_settime(host_timer, 0 /* RELATIVE */, &timeout, NULL)) {
        perror("settime");
        fprintf(stderr, "Internal timer error: aborting\n");
        exit(1);
    }
}

#endif /* defined(__linux__) */

static int unix_start_timer(struct qemu_alarm_timer *t)
{
    struct sigaction act;
    struct itimerval itv;
    int err;

    /* timer signal */
    sigfillset(&act.sa_mask);
    act.sa_flags = 0;
    act.sa_handler = host_alarm_handler;

    sigaction(SIGALRM, &act, NULL);

    itv.it_interval.tv_sec = 0;
    /* for i386 kernel 2.6 to get 1 ms */
    itv.it_interval.tv_usec = 999;
    itv.it_value.tv_sec = 0;
    itv.it_value.tv_usec = 10 * 1000;

    err = setitimer(ITIMER_REAL, &itv, NULL);
    if (err)
        return -1;

    return 0;
}

static void unix_stop_timer(struct qemu_alarm_timer *t)
{
    struct itimerval itv;

    memset(&itv, 0, sizeof(itv));
    setitimer(ITIMER_REAL, &itv, NULL);
}

#endif /* !defined(_WIN32) */


#ifdef _WIN32

static int win32_start_timer(struct qemu_alarm_timer *t)
{
    TIMECAPS tc;
    struct qemu_alarm_win32 *data = t->priv;
    UINT flags;

    memset(&tc, 0, sizeof(tc));
    timeGetDevCaps(&tc, sizeof(tc));

    if (data->period < tc.wPeriodMin)
        data->period = tc.wPeriodMin;

    timeBeginPeriod(data->period);

    flags = TIME_CALLBACK_FUNCTION;
    if (alarm_has_dynticks(t))
        flags |= TIME_ONESHOT;
    else
        flags |= TIME_PERIODIC;

    data->timerId = timeSetEvent(1,         // interval (ms)
                        data->period,       // resolution
                        host_alarm_handler, // function
                        (DWORD)t,           // parameter
                        flags);

    if (!data->timerId) {
        perror("Failed to initialize win32 alarm timer");
        timeEndPeriod(data->period);
        return -1;
    }

    return 0;
}

static void win32_stop_timer(struct qemu_alarm_timer *t)
{
    struct qemu_alarm_win32 *data = t->priv;

    timeKillEvent(data->timerId);
    timeEndPeriod(data->period);
}

static void win32_rearm_timer(struct qemu_alarm_timer *t)
{
    struct qemu_alarm_win32 *data = t->priv;
    uint64_t nearest_delta_us;

    if (!active_timers[QEMU_TIMER_REALTIME] &&
                !active_timers[QEMU_TIMER_VIRTUAL])
        return;

    nearest_delta_us = qemu_next_deadline_dyntick();
    nearest_delta_us /= 1000;

    timeKillEvent(data->timerId);

    data->timerId = timeSetEvent(1,
                        data->period,
                        host_alarm_handler,
                        (DWORD)t,
                        TIME_ONESHOT | TIME_PERIODIC);

    if (!data->timerId) {
        perror("Failed to re-arm win32 alarm timer");

        timeEndPeriod(data->period);
        exit(1);
    }
}

#endif /* _WIN32 */

static int init_timer_alarm(void)
{
    struct qemu_alarm_timer *t = NULL;
    int i, err = -1;

    for (i = 0; alarm_timers[i].name; i++) {
        t = &alarm_timers[i];

        err = t->start(t);
        if (!err)
            break;
    }

    if (err) {
        err = -ENOENT;
        goto fail;
    }

    alarm_timer = t;

    return 0;

fail:
    return err;
}

static void quit_timers(void)
{
    alarm_timer->stop(alarm_timer);
    alarm_timer = NULL;
}

/***********************************************************/
/* host time/date access */
void qemu_get_timedate(struct tm *tm, int offset)
{
    time_t ti;
    struct tm *ret;

    time(&ti);
    ti += offset;
    if (rtc_date_offset == -1) {
        if (rtc_utc)
            ret = gmtime(&ti);
        else
            ret = localtime(&ti);
    } else {
        ti -= rtc_date_offset;
        ret = gmtime(&ti);
    }

    memcpy(tm, ret, sizeof(struct tm));
}

int qemu_timedate_diff(struct tm *tm)
{
    time_t seconds;

    if (rtc_date_offset == -1)
        if (rtc_utc)
            seconds = mktimegm(tm);
        else
            seconds = mktime(tm);
    else
        seconds = mktimegm(tm) + rtc_date_offset;

    return seconds - time(NULL);
}

#ifdef _WIN32
static void socket_cleanup(void)
{
    WSACleanup();
}

static int socket_init(void)
{
    WSADATA Data;
    int ret, err;

    ret = WSAStartup(MAKEWORD(2,2), &Data);
    if (ret != 0) {
        err = WSAGetLastError();
        fprintf(stderr, "WSAStartup: %d\n", err);
        return -1;
    }
    atexit(socket_cleanup);
    return 0;
}
#endif

/***********************************************************/
/* Bluetooth support */
static int nb_hcis;
static int cur_hci;
static struct HCIInfo *hci_table[MAX_NICS];

static struct bt_vlan_s {
    struct bt_scatternet_s net;
    int id;
    struct bt_vlan_s *next;
} *first_bt_vlan;

/* find or alloc a new bluetooth "VLAN" */
static struct bt_scatternet_s *qemu_find_bt_vlan(int id)
{
    struct bt_vlan_s **pvlan, *vlan;
    for (vlan = first_bt_vlan; vlan != NULL; vlan = vlan->next) {
        if (vlan->id == id)
            return &vlan->net;
    }
    vlan = qemu_mallocz(sizeof(struct bt_vlan_s));
    vlan->id = id;
    pvlan = &first_bt_vlan;
    while (*pvlan != NULL)
        pvlan = &(*pvlan)->next;
    *pvlan = vlan;
    return &vlan->net;
}

static void null_hci_send(struct HCIInfo *hci, const uint8_t *data, int len)
{
}

static int null_hci_addr_set(struct HCIInfo *hci, const uint8_t *bd_addr)
{
    return -ENOTSUP;
}

static struct HCIInfo null_hci = {
    .cmd_send = null_hci_send,
    .sco_send = null_hci_send,
    .acl_send = null_hci_send,
    .bdaddr_set = null_hci_addr_set,
};

struct HCIInfo *qemu_next_hci(void)
{
    if (cur_hci == nb_hcis)
        return &null_hci;

    return hci_table[cur_hci++];
}

static struct HCIInfo *hci_init(const char *str)
{
    char *endp;
    struct bt_scatternet_s *vlan = 0;

    if (!strcmp(str, "null"))
        /* null */
        return &null_hci;
    else if (!strncmp(str, "host", 4) && (str[4] == '\0' || str[4] == ':'))
        /* host[:hciN] */
        return bt_host_hci(str[4] ? str + 5 : "hci0");
    else if (!strncmp(str, "hci", 3)) {
        /* hci[,vlan=n] */
        if (str[3]) {
            if (!strncmp(str + 3, ",vlan=", 6)) {
                vlan = qemu_find_bt_vlan(strtol(str + 9, &endp, 0));
                if (*endp)
                    vlan = 0;
            }
        } else
            vlan = qemu_find_bt_vlan(0);
        if (vlan)
           return bt_new_hci(vlan);
    }

    fprintf(stderr, "qemu: Unknown bluetooth HCI `%s'.\n", str);

    return 0;
}

static int bt_hci_parse(const char *str)
{
    struct HCIInfo *hci;
    bdaddr_t bdaddr;

    if (nb_hcis >= MAX_NICS) {
        fprintf(stderr, "qemu: Too many bluetooth HCIs (max %i).\n", MAX_NICS);
        return -1;
    }

    hci = hci_init(str);
    if (!hci)
        return -1;

    bdaddr.b[0] = 0x52;
    bdaddr.b[1] = 0x54;
    bdaddr.b[2] = 0x00;
    bdaddr.b[3] = 0x12;
    bdaddr.b[4] = 0x34;
    bdaddr.b[5] = 0x56 + nb_hcis;
    hci->bdaddr_set(hci, bdaddr.b);

    hci_table[nb_hcis++] = hci;

    return 0;
}

static void bt_vhci_add(int vlan_id)
{
    struct bt_scatternet_s *vlan = qemu_find_bt_vlan(vlan_id);

    if (!vlan->slave)
        fprintf(stderr, "qemu: warning: adding a VHCI to "
                        "an empty scatternet %i\n", vlan_id);

    bt_vhci_init(bt_new_hci(vlan));
}

static struct bt_device_s *bt_device_add(const char *opt)
{
    struct bt_scatternet_s *vlan;
    int vlan_id = 0;
    char *endp = strstr(opt, ",vlan=");
    int len = (endp ? endp - opt : strlen(opt)) + 1;
    char devname[10];

    pstrcpy(devname, MIN(sizeof(devname), len), opt);

    if (endp) {
        vlan_id = strtol(endp + 6, &endp, 0);
        if (*endp) {
            fprintf(stderr, "qemu: unrecognised bluetooth vlan Id\n");
            return 0;
        }
    }

    vlan = qemu_find_bt_vlan(vlan_id);

    if (!vlan->slave)
        fprintf(stderr, "qemu: warning: adding a slave device to "
                        "an empty scatternet %i\n", vlan_id);

    if (!strcmp(devname, "keyboard"))
        return bt_keyboard_init(vlan);

    fprintf(stderr, "qemu: unsupported bluetooth device `%s'\n", devname);
    return 0;
}

static int bt_parse(const char *opt)
{
    const char *endp, *p;
    int vlan;

    if (strstart(opt, "hci", &endp)) {
        if (!*endp || *endp == ',') {
            if (*endp)
                if (!strstart(endp, ",vlan=", 0))
                    opt = endp + 1;

            return bt_hci_parse(opt);
       }
    } else if (strstart(opt, "vhci", &endp)) {
        if (!*endp || *endp == ',') {
            if (*endp) {
                if (strstart(endp, ",vlan=", &p)) {
                    vlan = strtol(p, (char **) &endp, 0);
                    if (*endp) {
                        fprintf(stderr, "qemu: bad scatternet '%s'\n", p);
                        return 1;
                    }
                } else {
                    fprintf(stderr, "qemu: bad parameter '%s'\n", endp + 1);
                    return 1;
                }
            } else
                vlan = 0;

            bt_vhci_add(vlan);
            return 0;
        }
    } else if (strstart(opt, "device:", &endp))
        return !bt_device_add(endp);

    fprintf(stderr, "qemu: bad bluetooth parameter '%s'\n", opt);
    return 1;
}

/***********************************************************/
/* QEMU Block devices */

#define HD_ALIAS "index=%d,media=disk"
#define CDROM_ALIAS "index=2,media=cdrom"
#define FD_ALIAS "index=%d,if=floppy"
#define PFLASH_ALIAS "if=pflash"
#define MTD_ALIAS "if=mtd"
#define SD_ALIAS "index=0,if=sd"

QemuOpts *drive_add(const char *file, const char *fmt, ...)
{
    va_list ap;
    char optstr[1024];
    QemuOpts *opts;

    va_start(ap, fmt);
    vsnprintf(optstr, sizeof(optstr), fmt, ap);
    va_end(ap);

    opts = qemu_opts_parse(&qemu_drive_opts, optstr, NULL);
    if (!opts) {
        fprintf(stderr, "%s: huh? duplicate? (%s)\n",
                __FUNCTION__, optstr);
        return NULL;
    }
    if (file)
        qemu_opt_set(opts, "file", file);
    return opts;
}

DriveInfo *drive_get(BlockInterfaceType type, int bus, int unit)
{
    DriveInfo *dinfo;

    /* seek interface, bus and unit */

    TAILQ_FOREACH(dinfo, &drives, next) {
        if (dinfo->type == type &&
	    dinfo->bus == bus &&
	    dinfo->unit == unit)
            return dinfo;
    }

    return NULL;
}

DriveInfo *drive_get_by_id(const char *id)
{
    DriveInfo *dinfo;

    TAILQ_FOREACH(dinfo, &drives, next) {
        if (strcmp(id, dinfo->id))
            continue;
        return dinfo;
    }
    return NULL;
}

int drive_get_max_bus(BlockInterfaceType type)
{
    int max_bus;
    DriveInfo *dinfo;

    max_bus = -1;
    TAILQ_FOREACH(dinfo, &drives, next) {
        if(dinfo->type == type &&
           dinfo->bus > max_bus)
            max_bus = dinfo->bus;
    }
    return max_bus;
}

const char *drive_get_serial(BlockDriverState *bdrv)
{
    DriveInfo *dinfo;

    TAILQ_FOREACH(dinfo, &drives, next) {
        if (dinfo->bdrv == bdrv)
            return dinfo->serial;
    }

    return "\0";
}

BlockInterfaceErrorAction drive_get_onerror(BlockDriverState *bdrv)
{
    DriveInfo *dinfo;

    TAILQ_FOREACH(dinfo, &drives, next) {
        if (dinfo->bdrv == bdrv)
            return dinfo->onerror;
    }

    return BLOCK_ERR_STOP_ENOSPC;
}

static void bdrv_format_print(void *opaque, const char *name)
{
    fprintf(stderr, " %s", name);
}

void drive_uninit(BlockDriverState *bdrv)
{
    DriveInfo *dinfo;

    TAILQ_FOREACH(dinfo, &drives, next) {
        if (dinfo->bdrv != bdrv)
            continue;
        qemu_opts_del(dinfo->opts);
        TAILQ_REMOVE(&drives, dinfo, next);
        qemu_free(dinfo);
        break;
    }
}

DriveInfo *drive_init(QemuOpts *opts, void *opaque,
                      int *fatal_error)
{
    const char *buf;
    const char *file = NULL;
    char devname[128];
    const char *serial;
    const char *mediastr = "";
    BlockInterfaceType type;
    enum { MEDIA_DISK, MEDIA_CDROM } media;
    int bus_id, unit_id;
    int cyls, heads, secs, translation;
    BlockDriver *drv = NULL;
    QEMUMachine *machine = opaque;
    int max_devs;
    int index;
    int cache;
    int aio = 0;
    int bdrv_flags, onerror;
    const char *devaddr;
    DriveInfo *dinfo;
    int is_extboot = 0;
    int snapshot = 0;

    *fatal_error = 1;

    translation = BIOS_ATA_TRANSLATION_AUTO;
    cache = 1;

    if (machine && machine->use_scsi) {
        type = IF_SCSI;
        max_devs = MAX_SCSI_DEVS;
        pstrcpy(devname, sizeof(devname), "scsi");
    } else {
        type = IF_IDE;
        max_devs = MAX_IDE_DEVS;
        pstrcpy(devname, sizeof(devname), "ide");
    }
    media = MEDIA_DISK;

    /* extract parameters */
    bus_id  = qemu_opt_get_number(opts, "bus", 0);
    unit_id = qemu_opt_get_number(opts, "unit", -1);
    index   = qemu_opt_get_number(opts, "index", -1);

    cyls  = qemu_opt_get_number(opts, "cyls", 0);
    heads = qemu_opt_get_number(opts, "heads", 0);
    secs  = qemu_opt_get_number(opts, "secs", 0);

    snapshot = qemu_opt_get_bool(opts, "snapshot", 0);

    file = qemu_opt_get(opts, "file");
    serial = qemu_opt_get(opts, "serial");

    if ((buf = qemu_opt_get(opts, "if")) != NULL) {
        pstrcpy(devname, sizeof(devname), buf);
        if (!strcmp(buf, "ide")) {
	    type = IF_IDE;
            max_devs = MAX_IDE_DEVS;
        } else if (!strcmp(buf, "scsi")) {
	    type = IF_SCSI;
            max_devs = MAX_SCSI_DEVS;
        } else if (!strcmp(buf, "floppy")) {
	    type = IF_FLOPPY;
            max_devs = 0;
        } else if (!strcmp(buf, "pflash")) {
	    type = IF_PFLASH;
            max_devs = 0;
	} else if (!strcmp(buf, "mtd")) {
	    type = IF_MTD;
            max_devs = 0;
	} else if (!strcmp(buf, "sd")) {
	    type = IF_SD;
            max_devs = 0;
        } else if (!strcmp(buf, "virtio")) {
            type = IF_VIRTIO;
            max_devs = 0;
	} else if (!strcmp(buf, "xen")) {
	    type = IF_XEN;
            max_devs = 0;
	} else if (!strcmp(buf, "none")) {
	    type = IF_NONE;
            max_devs = 0;
	} else {
            fprintf(stderr, "qemu: unsupported bus type '%s'\n", buf);
            return NULL;
	}
    }

    if (cyls || heads || secs) {
        if (cyls < 1 || cyls > 16383) {
            fprintf(stderr, "qemu: '%s' invalid physical cyls number\n", buf);
	    return NULL;
	}
        if (heads < 1 || heads > 16) {
            fprintf(stderr, "qemu: '%s' invalid physical heads number\n", buf);
	    return NULL;
	}
        if (secs < 1 || secs > 63) {
            fprintf(stderr, "qemu: '%s' invalid physical secs number\n", buf);
	    return NULL;
	}
    }

    if ((buf = qemu_opt_get(opts, "trans")) != NULL) {
        if (!cyls) {
            fprintf(stderr,
                    "qemu: '%s' trans must be used with cyls,heads and secs\n",
                    buf);
            return NULL;
        }
        if (!strcmp(buf, "none"))
            translation = BIOS_ATA_TRANSLATION_NONE;
        else if (!strcmp(buf, "lba"))
            translation = BIOS_ATA_TRANSLATION_LBA;
        else if (!strcmp(buf, "auto"))
            translation = BIOS_ATA_TRANSLATION_AUTO;
	else {
            fprintf(stderr, "qemu: '%s' invalid translation type\n", buf);
	    return NULL;
	}
    }

    if ((buf = qemu_opt_get(opts, "media")) != NULL) {
        if (!strcmp(buf, "disk")) {
	    media = MEDIA_DISK;
	} else if (!strcmp(buf, "cdrom")) {
            if (cyls || secs || heads) {
                fprintf(stderr,
                        "qemu: '%s' invalid physical CHS format\n", buf);
	        return NULL;
            }
	    media = MEDIA_CDROM;
	} else {
	    fprintf(stderr, "qemu: '%s' invalid media\n", buf);
	    return NULL;
	}
    }

    if ((buf = qemu_opt_get(opts, "cache")) != NULL) {
        if (!strcmp(buf, "off") || !strcmp(buf, "none"))
            cache = 0;
        else if (!strcmp(buf, "writethrough"))
            cache = 1;
        else if (!strcmp(buf, "writeback"))
            cache = 2;
        else {
           fprintf(stderr, "qemu: invalid cache option\n");
           return NULL;
        }
    }

#ifdef CONFIG_LINUX_AIO
    if ((buf = qemu_opt_get(opts, "aio")) != NULL) {
        if (!strcmp(buf, "threads"))
            aio = 0;
        else if (!strcmp(buf, "native"))
            aio = 1;
        else {
           fprintf(stderr, "qemu: invalid aio option\n");
           return NULL;
        }
    }
#endif

    if ((buf = qemu_opt_get(opts, "format")) != NULL) {
       if (strcmp(buf, "?") == 0) {
            fprintf(stderr, "qemu: Supported formats:");
            bdrv_iterate_format(bdrv_format_print, NULL);
            fprintf(stderr, "\n");
	    return NULL;
        }
        drv = bdrv_find_format(buf);
        if (!drv) {
            fprintf(stderr, "qemu: '%s' invalid format\n", buf);
            return NULL;
        }
    }

    is_extboot = qemu_opt_get_bool(opts, "boot", 0);
    if (is_extboot && extboot_drive) {
        fprintf(stderr, "qemu: two bootable drives specified\n");
        return NULL;
    }

    onerror = BLOCK_ERR_STOP_ENOSPC;
    if ((buf = qemu_opt_get(opts, "werror")) != NULL) {
        if (type != IF_IDE && type != IF_SCSI && type != IF_VIRTIO) {
            fprintf(stderr, "werror is no supported by this format\n");
            return NULL;
        }
        if (!strcmp(buf, "ignore"))
            onerror = BLOCK_ERR_IGNORE;
        else if (!strcmp(buf, "enospc"))
            onerror = BLOCK_ERR_STOP_ENOSPC;
        else if (!strcmp(buf, "stop"))
            onerror = BLOCK_ERR_STOP_ANY;
        else if (!strcmp(buf, "report"))
            onerror = BLOCK_ERR_REPORT;
        else {
            fprintf(stderr, "qemu: '%s' invalid write error action\n", buf);
            return NULL;
        }
    }

    if ((devaddr = qemu_opt_get(opts, "addr")) != NULL) {
        if (type != IF_VIRTIO) {
            fprintf(stderr, "addr is not supported\n");
            return NULL;
        }
    }

    /* compute bus and unit according index */

    if (index != -1) {
        if (bus_id != 0 || unit_id != -1) {
            fprintf(stderr,
                    "qemu: index cannot be used with bus and unit\n");
            return NULL;
        }
        if (max_devs == 0)
        {
            unit_id = index;
            bus_id = 0;
        } else {
            unit_id = index % max_devs;
            bus_id = index / max_devs;
        }
    }

    /* if user doesn't specify a unit_id,
     * try to find the first free
     */

    if (unit_id == -1) {
       unit_id = 0;
       while (drive_get(type, bus_id, unit_id) != NULL) {
           unit_id++;
           if (max_devs && unit_id >= max_devs) {
               unit_id -= max_devs;
               bus_id++;
           }
       }
    }

    /* check unit id */

    if (max_devs && unit_id >= max_devs) {
        fprintf(stderr, "qemu: unit %d too big (max is %d)\n",
                unit_id, max_devs - 1);
        return NULL;
    }

    /*
     * ignore multiple definitions
     */

    if (drive_get(type, bus_id, unit_id) != NULL) {
        *fatal_error = 0;
        return NULL;
    }

    /* init */

    dinfo = qemu_mallocz(sizeof(*dinfo));
    if ((buf = qemu_opts_id(opts)) != NULL) {
        dinfo->id = qemu_strdup(buf);
    } else {
        /* no id supplied -> create one */
        dinfo->id = qemu_mallocz(32);
        if (type == IF_IDE || type == IF_SCSI)
            mediastr = (media == MEDIA_CDROM) ? "-cd" : "-hd";
        if (max_devs)
            snprintf(dinfo->id, 32, "%s%i%s%i",
                     devname, bus_id, mediastr, unit_id);
        else
            snprintf(dinfo->id, 32, "%s%s%i",
                     devname, mediastr, unit_id);
    }
    dinfo->bdrv = bdrv_new(dinfo->id);
    dinfo->devaddr = devaddr;
    dinfo->type = type;
    dinfo->bus = bus_id;
    dinfo->unit = unit_id;
    dinfo->onerror = onerror;
    dinfo->opts = opts;
    if (serial)
        strncpy(dinfo->serial, serial, sizeof(serial));
    TAILQ_INSERT_TAIL(&drives, dinfo, next);
    if (is_extboot) {
        extboot_drive = dinfo;
    }

    switch(type) {
    case IF_IDE:
    case IF_SCSI:
    case IF_XEN:
        switch(media) {
	case MEDIA_DISK:
            if (cyls != 0) {
                bdrv_set_geometry_hint(dinfo->bdrv, cyls, heads, secs);
                bdrv_set_translation_hint(dinfo->bdrv, translation);
            }
	    break;
	case MEDIA_CDROM:
            bdrv_set_type_hint(dinfo->bdrv, BDRV_TYPE_CDROM);
	    break;
	}
        break;
    case IF_SD:
        /* FIXME: This isn't really a floppy, but it's a reasonable
           approximation.  */
    case IF_FLOPPY:
        bdrv_set_type_hint(dinfo->bdrv, BDRV_TYPE_FLOPPY);
        break;
    case IF_PFLASH:
    case IF_MTD:
    case IF_NONE:
        break;
    case IF_VIRTIO:
        /* add virtio block device */
        opts = qemu_opts_create(&qemu_device_opts, NULL, 0);
        qemu_opt_set(opts, "driver", "virtio-blk-pci");
        qemu_opt_set(opts, "drive", dinfo->id);
        if (devaddr)
            qemu_opt_set(opts, "addr", devaddr);
        break;
    case IF_COUNT:
        abort();
    }
    if (!file) {
        *fatal_error = 0;
        return NULL;
    }
    bdrv_flags = 0;
    if (snapshot) {
        bdrv_flags |= BDRV_O_SNAPSHOT;
        cache = 2; /* always use write-back with snapshot */
    }
    if (cache == 0) /* no caching */
        bdrv_flags |= BDRV_O_NOCACHE;
    else if (cache == 2) /* write-back */
        bdrv_flags |= BDRV_O_CACHE_WB;

    if (aio == 1) {
        bdrv_flags |= BDRV_O_NATIVE_AIO;
    } else {
        bdrv_flags &= ~BDRV_O_NATIVE_AIO;
    }

    if (bdrv_open2(dinfo->bdrv, file, bdrv_flags, drv) < 0) {
        fprintf(stderr, "qemu: could not open disk image %s\n",
                        file);
        return NULL;
    }

    if (bdrv_key_required(dinfo->bdrv))
        autostart = 0;
    *fatal_error = 0;
    return dinfo;
}

static int drive_init_func(QemuOpts *opts, void *opaque)
{
    QEMUMachine *machine = opaque;
    int fatal_error = 0;

    if (drive_init(opts, machine, &fatal_error) == NULL) {
        if (fatal_error)
            return 1;
    }
    return 0;
}

static int drive_enable_snapshot(QemuOpts *opts, void *opaque)
{
    if (NULL == qemu_opt_get(opts, "snapshot")) {
        qemu_opt_set(opts, "snapshot", "on");
    }
    return 0;
}

void qemu_register_boot_set(QEMUBootSetHandler *func, void *opaque)
{
    boot_set_handler = func;
    boot_set_opaque = opaque;
}

int qemu_boot_set(const char *boot_devices)
{
    if (!boot_set_handler) {
        return -EINVAL;
    }
    return boot_set_handler(boot_set_opaque, boot_devices);
}

static int parse_bootdevices(char *devices)
{
    /* We just do some generic consistency checks */
    const char *p;
    int bitmap = 0;

    for (p = devices; *p != '\0'; p++) {
        /* Allowed boot devices are:
         * a-b: floppy disk drives
         * c-f: IDE disk drives
         * g-m: machine implementation dependant drives
         * n-p: network devices
         * It's up to each machine implementation to check if the given boot
         * devices match the actual hardware implementation and firmware
         * features.
         */
        if (*p < 'a' || *p > 'p') {
            fprintf(stderr, "Invalid boot device '%c'\n", *p);
            exit(1);
        }
        if (bitmap & (1 << (*p - 'a'))) {
            fprintf(stderr, "Boot device '%c' was given twice\n", *p);
            exit(1);
        }
        bitmap |= 1 << (*p - 'a');
    }
    return bitmap;
}

static void restore_boot_devices(void *opaque)
{
    char *standard_boot_devices = opaque;

    qemu_boot_set(standard_boot_devices);

    qemu_unregister_reset(restore_boot_devices, standard_boot_devices);
    qemu_free(standard_boot_devices);
}

static void numa_add(const char *optarg)
{
    char option[128];
    char *endptr;
    unsigned long long value, endvalue;
    int nodenr;

    optarg = get_opt_name(option, 128, optarg, ',') + 1;
    if (!strcmp(option, "node")) {
        if (get_param_value(option, 128, "nodeid", optarg) == 0) {
            nodenr = nb_numa_nodes;
        } else {
            nodenr = strtoull(option, NULL, 10);
        }

        if (get_param_value(option, 128, "mem", optarg) == 0) {
            node_mem[nodenr] = 0;
        } else {
            value = strtoull(option, &endptr, 0);
            switch (*endptr) {
            case 0: case 'M': case 'm':
                value <<= 20;
                break;
            case 'G': case 'g':
                value <<= 30;
                break;
            }
            node_mem[nodenr] = value;
        }
        if (get_param_value(option, 128, "cpus", optarg) == 0) {
            node_cpumask[nodenr] = 0;
        } else {
            value = strtoull(option, &endptr, 10);
            if (value >= 64) {
                value = 63;
                fprintf(stderr, "only 64 CPUs in NUMA mode supported.\n");
            } else {
                if (*endptr == '-') {
                    endvalue = strtoull(endptr+1, &endptr, 10);
                    if (endvalue >= 63) {
                        endvalue = 62;
                        fprintf(stderr,
                            "only 63 CPUs in NUMA mode supported.\n");
                    }
                    value = (1 << (endvalue + 1)) - (1 << value);
                } else {
                    value = 1 << value;
                }
            }
            node_cpumask[nodenr] = value;
        }
        nb_numa_nodes++;
    }
    return;
}

static void smp_parse(const char *optarg)
{
    int smp, sockets = 0, threads = 0, cores = 0;
    char *endptr;
    char option[128];

    smp = strtoul(optarg, &endptr, 10);
    if (endptr != optarg) {
        if (*endptr == ',') {
            endptr++;
        }
    }
    if (get_param_value(option, 128, "sockets", endptr) != 0)
        sockets = strtoull(option, NULL, 10);
    if (get_param_value(option, 128, "cores", endptr) != 0)
        cores = strtoull(option, NULL, 10);
    if (get_param_value(option, 128, "threads", endptr) != 0)
        threads = strtoull(option, NULL, 10);
    if (get_param_value(option, 128, "maxcpus", endptr) != 0)
        max_cpus = strtoull(option, NULL, 10);

    /* compute missing values, prefer sockets over cores over threads */
    if (smp == 0 || sockets == 0) {
        sockets = sockets > 0 ? sockets : 1;
        cores = cores > 0 ? cores : 1;
        threads = threads > 0 ? threads : 1;
        if (smp == 0) {
            smp = cores * threads * sockets;
        } else {
            sockets = smp / (cores * threads);
        }
    } else {
        if (cores == 0) {
            threads = threads > 0 ? threads : 1;
            cores = smp / (sockets * threads);
        } else {
            if (sockets == 0) {
                sockets = smp / (cores * threads);
            } else {
                threads = smp / (cores * sockets);
            }
        }
    }
    smp_cpus = smp;
    smp_cores = cores > 0 ? cores : 1;
    smp_threads = threads > 0 ? threads : 1;
    if (max_cpus == 0)
        max_cpus = smp_cpus;
}

/***********************************************************/
/* USB devices */

static void usb_msd_password_cb(void *opaque, int err)
{
    USBDevice *dev = opaque;

    if (!err)
        usb_device_attach(dev);
    else
        dev->info->handle_destroy(dev);
}

static struct {
    const char *name;
    const char *qdev;
} usbdevs[] = {
    {
        .name = "mouse",
        .qdev = "QEMU USB Mouse",
    },{
        .name = "tablet",
        .qdev = "QEMU USB Tablet",
    },{
        .name = "keyboard",
        .qdev = "QEMU USB Keyboard",
    },{
        .name = "wacom-tablet",
        .qdev = "QEMU PenPartner Tablet",
    }
};

static int usb_device_add(const char *devname, int is_hotplug)
{
    const char *p;
    USBBus *bus = usb_bus_find(-1 /* any */);
    USBDevice *dev = NULL;
    int i;

    if (!usb_enabled)
        return -1;

    /* simple devices which don't need extra care */
    for (i = 0; i < ARRAY_SIZE(usbdevs); i++) {
        if (strcmp(devname, usbdevs[i].name) != 0)
            continue;
        dev = usb_create_simple(bus, usbdevs[i].qdev);
        goto done;
    }

    /* the other ones */
    if (strstart(devname, "host:", &p)) {
        dev = usb_host_device_open(p);
    } else if (strstart(devname, "disk:", &p)) {
        BlockDriverState *bs;

        dev = usb_msd_init(p);
        if (!dev)
            return -1;
        bs = usb_msd_get_bdrv(dev);
        if (bdrv_key_required(bs)) {
            autostart = 0;
            if (is_hotplug) {
                monitor_read_bdrv_key_start(cur_mon, bs, usb_msd_password_cb,
                                            dev);
                return 0;
            }
        }
    } else if (strstart(devname, "serial:", &p)) {
        dev = usb_serial_init(p);
#ifdef CONFIG_BRLAPI
    } else if (!strcmp(devname, "braille")) {
        dev = usb_baum_init();
#endif
    } else if (strstart(devname, "net:", &p)) {
        int nic = nb_nics;

        if (net_client_init(NULL, "nic", p) < 0)
            return -1;
        nd_table[nic].model = "usb";
        dev = usb_net_init(&nd_table[nic]);
    } else if (!strcmp(devname, "bt") || strstart(devname, "bt:", &p)) {
        dev = usb_bt_init(devname[2] ? hci_init(p) :
                        bt_new_hci(qemu_find_bt_vlan(0)));
    } else {
        return -1;
    }
    if (!dev)
        return -1;

done:
    return 0;
}

static int usb_device_del(const char *devname)
{
    int bus_num, addr;
    const char *p;

    if (strstart(devname, "host:", &p))
        return usb_host_device_close(p);

    if (!usb_enabled)
        return -1;

    p = strchr(devname, '.');
    if (!p)
        return -1;
    bus_num = strtoul(devname, NULL, 0);
    addr = strtoul(p + 1, NULL, 0);

    return usb_device_delete_addr(bus_num, addr);
}

static int usb_parse(const char *cmdline)
{
    return usb_device_add(cmdline, 0);
}

void do_usb_add(Monitor *mon, const QDict *qdict)
{
    usb_device_add(qdict_get_str(qdict, "devname"), 1);
}

void do_usb_del(Monitor *mon, const QDict *qdict)
{
    usb_device_del(qdict_get_str(qdict, "devname"));
}

/***********************************************************/
/* PCMCIA/Cardbus */

static struct pcmcia_socket_entry_s {
    PCMCIASocket *socket;
    struct pcmcia_socket_entry_s *next;
} *pcmcia_sockets = 0;

void pcmcia_socket_register(PCMCIASocket *socket)
{
    struct pcmcia_socket_entry_s *entry;

    entry = qemu_malloc(sizeof(struct pcmcia_socket_entry_s));
    entry->socket = socket;
    entry->next = pcmcia_sockets;
    pcmcia_sockets = entry;
}

void pcmcia_socket_unregister(PCMCIASocket *socket)
{
    struct pcmcia_socket_entry_s *entry, **ptr;

    ptr = &pcmcia_sockets;
    for (entry = *ptr; entry; ptr = &entry->next, entry = *ptr)
        if (entry->socket == socket) {
            *ptr = entry->next;
            qemu_free(entry);
        }
}

void pcmcia_info(Monitor *mon)
{
    struct pcmcia_socket_entry_s *iter;

    if (!pcmcia_sockets)
        monitor_printf(mon, "No PCMCIA sockets\n");

    for (iter = pcmcia_sockets; iter; iter = iter->next)
        monitor_printf(mon, "%s: %s\n", iter->socket->slot_string,
                       iter->socket->attached ? iter->socket->card_string :
                       "Empty");
}

/***********************************************************/
/* register display */

struct DisplayAllocator default_allocator = {
    defaultallocator_create_displaysurface,
    defaultallocator_resize_displaysurface,
    defaultallocator_free_displaysurface
};

void register_displaystate(DisplayState *ds)
{
    DisplayState **s;
    s = &display_state;
    while (*s != NULL)
        s = &(*s)->next;
    ds->next = NULL;
    *s = ds;
}

DisplayState *get_displaystate(void)
{
    return display_state;
}

DisplayAllocator *register_displayallocator(DisplayState *ds, DisplayAllocator *da)
{
    if(ds->allocator ==  &default_allocator) ds->allocator = da;
    return ds->allocator;
}

/* dumb display */

static void dumb_display_init(void)
{
    DisplayState *ds = qemu_mallocz(sizeof(DisplayState));
    ds->allocator = &default_allocator;
    ds->surface = qemu_create_displaysurface(ds, 640, 480);
    register_displaystate(ds);
}

/***********************************************************/
/* I/O handling */

typedef struct IOHandlerRecord {
    int fd;
    IOCanRWHandler *fd_read_poll;
    IOHandler *fd_read;
    IOHandler *fd_write;
    int deleted;
    void *opaque;
    /* temporary data */
    struct pollfd *ufd;
    struct IOHandlerRecord *next;
} IOHandlerRecord;

static IOHandlerRecord *first_io_handler;

/* XXX: fd_read_poll should be suppressed, but an API change is
   necessary in the character devices to suppress fd_can_read(). */
int qemu_set_fd_handler2(int fd,
                         IOCanRWHandler *fd_read_poll,
                         IOHandler *fd_read,
                         IOHandler *fd_write,
                         void *opaque)
{
    IOHandlerRecord **pioh, *ioh;

    if (!fd_read && !fd_write) {
        pioh = &first_io_handler;
        for(;;) {
            ioh = *pioh;
            if (ioh == NULL)
                break;
            if (ioh->fd == fd) {
                ioh->deleted = 1;
                break;
            }
            pioh = &ioh->next;
        }
    } else {
        for(ioh = first_io_handler; ioh != NULL; ioh = ioh->next) {
            if (ioh->fd == fd)
                goto found;
        }
        ioh = qemu_mallocz(sizeof(IOHandlerRecord));
        ioh->next = first_io_handler;
        first_io_handler = ioh;
    found:
        ioh->fd = fd;
        ioh->fd_read_poll = fd_read_poll;
        ioh->fd_read = fd_read;
        ioh->fd_write = fd_write;
        ioh->opaque = opaque;
        ioh->deleted = 0;
    }
    qemu_notify_event();
    return 0;
}

int qemu_set_fd_handler(int fd,
                        IOHandler *fd_read,
                        IOHandler *fd_write,
                        void *opaque)
{
    return qemu_set_fd_handler2(fd, NULL, fd_read, fd_write, opaque);
}

#ifdef _WIN32
/***********************************************************/
/* Polling handling */

typedef struct PollingEntry {
    PollingFunc *func;
    void *opaque;
    struct PollingEntry *next;
} PollingEntry;

static PollingEntry *first_polling_entry;

int qemu_add_polling_cb(PollingFunc *func, void *opaque)
{
    PollingEntry **ppe, *pe;
    pe = qemu_mallocz(sizeof(PollingEntry));
    pe->func = func;
    pe->opaque = opaque;
    for(ppe = &first_polling_entry; *ppe != NULL; ppe = &(*ppe)->next);
    *ppe = pe;
    return 0;
}

void qemu_del_polling_cb(PollingFunc *func, void *opaque)
{
    PollingEntry **ppe, *pe;
    for(ppe = &first_polling_entry; *ppe != NULL; ppe = &(*ppe)->next) {
        pe = *ppe;
        if (pe->func == func && pe->opaque == opaque) {
            *ppe = pe->next;
            qemu_free(pe);
            break;
        }
    }
}

/***********************************************************/
/* Wait objects support */
typedef struct WaitObjects {
    int num;
    HANDLE events[MAXIMUM_WAIT_OBJECTS + 1];
    WaitObjectFunc *func[MAXIMUM_WAIT_OBJECTS + 1];
    void *opaque[MAXIMUM_WAIT_OBJECTS + 1];
} WaitObjects;

static WaitObjects wait_objects = {0};

int qemu_add_wait_object(HANDLE handle, WaitObjectFunc *func, void *opaque)
{
    WaitObjects *w = &wait_objects;

    if (w->num >= MAXIMUM_WAIT_OBJECTS)
        return -1;
    w->events[w->num] = handle;
    w->func[w->num] = func;
    w->opaque[w->num] = opaque;
    w->num++;
    return 0;
}

void qemu_del_wait_object(HANDLE handle, WaitObjectFunc *func, void *opaque)
{
    int i, found;
    WaitObjects *w = &wait_objects;

    found = 0;
    for (i = 0; i < w->num; i++) {
        if (w->events[i] == handle)
            found = 1;
        if (found) {
            w->events[i] = w->events[i + 1];
            w->func[i] = w->func[i + 1];
            w->opaque[i] = w->opaque[i + 1];
        }
    }
    if (found)
        w->num--;
}
#endif

/***********************************************************/
/* ram save/restore */

#define RAM_SAVE_FLAG_FULL	0x01 /* Obsolete, not used anymore */
#define RAM_SAVE_FLAG_COMPRESS	0x02
#define RAM_SAVE_FLAG_MEM_SIZE	0x04
#define RAM_SAVE_FLAG_PAGE	0x08
#define RAM_SAVE_FLAG_EOS	0x10

static int is_dup_page(uint8_t *page, uint8_t ch)
{
    uint32_t val = ch << 24 | ch << 16 | ch << 8 | ch;
    uint32_t *array = (uint32_t *)page;
    int i;

    for (i = 0; i < (TARGET_PAGE_SIZE / 4); i++) {
        if (array[i] != val)
            return 0;
    }

    return 1;
}

static int ram_save_block(QEMUFile *f)
{
    static ram_addr_t current_addr = 0;
    ram_addr_t saved_addr = current_addr;
    ram_addr_t addr = 0;
    int found = 0;

    while (addr < last_ram_offset) {
        if (kvm_enabled() && current_addr == 0) {
            int r;
            r = kvm_update_dirty_pages_log();
            if (r) {
                fprintf(stderr, "%s: update dirty pages log failed %d\n", __FUNCTION__, r);
                qemu_file_set_error(f);
                return 0;
            }
        }
        if (cpu_physical_memory_get_dirty(current_addr, MIGRATION_DIRTY_FLAG)) {
            uint8_t *p;

            cpu_physical_memory_reset_dirty(current_addr,
                                            current_addr + TARGET_PAGE_SIZE,
                                            MIGRATION_DIRTY_FLAG);

            p = qemu_get_ram_ptr(current_addr);

            if (is_dup_page(p, *p)) {
                qemu_put_be64(f, current_addr | RAM_SAVE_FLAG_COMPRESS);
                qemu_put_byte(f, *p);
            } else {
                qemu_put_be64(f, current_addr | RAM_SAVE_FLAG_PAGE);
                qemu_put_buffer(f, p, TARGET_PAGE_SIZE);
            }

            found = 1;
            break;
        }
        addr += TARGET_PAGE_SIZE;
        current_addr = (saved_addr + addr) % last_ram_offset;
    }

    return found;
}

static uint64_t bytes_transferred = 0;

static ram_addr_t ram_save_remaining(void)
{
    ram_addr_t addr;
    ram_addr_t count = 0;

    for (addr = 0; addr < last_ram_offset; addr += TARGET_PAGE_SIZE) {
        if (cpu_physical_memory_get_dirty(addr, MIGRATION_DIRTY_FLAG))
            count++;
    }

    return count;
}

uint64_t ram_bytes_remaining(void)
{
    return ram_save_remaining() * TARGET_PAGE_SIZE;
}

uint64_t ram_bytes_transferred(void)
{
    return bytes_transferred;
}

uint64_t ram_bytes_total(void)
{
    return last_ram_offset;
}

static int ram_save_live(QEMUFile *f, int stage, void *opaque)
{
    ram_addr_t addr;
    uint64_t bytes_transferred_last;
    double bwidth = 0;
    uint64_t expected_time = 0;

    if (cpu_physical_sync_dirty_bitmap(0, TARGET_PHYS_ADDR_MAX) != 0) {
        qemu_file_set_error(f);
        return 0;
    }

    if (stage == 1) {
        /* Make sure all dirty bits are set */
        for (addr = 0; addr < last_ram_offset; addr += TARGET_PAGE_SIZE) {
            if (!cpu_physical_memory_get_dirty(addr, MIGRATION_DIRTY_FLAG))
                cpu_physical_memory_set_dirty(addr);
        }

        /* Enable dirty memory tracking */
        cpu_physical_memory_set_dirty_tracking(1);

        qemu_put_be64(f, last_ram_offset | RAM_SAVE_FLAG_MEM_SIZE);
    }

    bytes_transferred_last = bytes_transferred;
    bwidth = get_clock();

    while (!qemu_file_rate_limit(f)) {
        int ret;

        ret = ram_save_block(f);
        bytes_transferred += ret * TARGET_PAGE_SIZE;
        if (ret == 0) /* no more blocks */
            break;
    }

    bwidth = get_clock() - bwidth;
    bwidth = (bytes_transferred - bytes_transferred_last) / bwidth;

    /* if we haven't transferred anything this round, force expected_time to a
     * a very high value, but without crashing */
    if (bwidth == 0)
        bwidth = 0.000001;

    /* try transferring iterative blocks of memory */

    if (stage == 3) {

        /* flush all remaining blocks regardless of rate limiting */
        while (ram_save_block(f) != 0) {
            bytes_transferred += TARGET_PAGE_SIZE;
        }
        cpu_physical_memory_set_dirty_tracking(0);
    }

    qemu_put_be64(f, RAM_SAVE_FLAG_EOS);

    expected_time = ram_save_remaining() * TARGET_PAGE_SIZE / bwidth;

    return (stage == 2) && (expected_time <= migrate_max_downtime());
}

<<<<<<< HEAD
static int ram_load_dead(QEMUFile *f, void *opaque)
{
    RamDecompressState s1, *s = &s1;
    uint8_t buf[10];
    ram_addr_t i;

    if (ram_decompress_open(s, f) < 0)
        return -EINVAL;
    for(i = 0; i < last_ram_offset; i+= BDRV_HASH_BLOCK_SIZE) {
        if (kvm_enabled() && (i>=0xa0000) && (i<0xc0000)) /* do not access video-addresses */
            continue;
        if (ram_decompress_buf(s, buf, 1) < 0) {
            fprintf(stderr, "Error while reading ram block header\n");
            goto error;
        }
        if (buf[0] == 0) {
            if (ram_decompress_buf(s, qemu_get_ram_ptr(i),
                                   BDRV_HASH_BLOCK_SIZE) < 0) {
                fprintf(stderr, "Error while reading ram block address=0x%08" PRIx64, (uint64_t)i);
                goto error;
            }
        } else {
        error:
            printf("Error block header\n");
            return -EINVAL;
        }
    }
    ram_decompress_close(s);

    return 0;
}

=======
>>>>>>> 94fb0909
static int ram_load(QEMUFile *f, void *opaque, int version_id)
{
    ram_addr_t addr;
    int flags;

    if (version_id != 3)
        return -EINVAL;

    do {
        addr = qemu_get_be64(f);

        flags = addr & ~TARGET_PAGE_MASK;
        addr &= TARGET_PAGE_MASK;

        if (flags & RAM_SAVE_FLAG_MEM_SIZE) {
            if (addr != last_ram_offset)
                return -EINVAL;
        }

        if (flags & RAM_SAVE_FLAG_COMPRESS) {
            uint8_t ch = qemu_get_byte(f);
            memset(qemu_get_ram_ptr(addr), ch, TARGET_PAGE_SIZE);
#ifndef _WIN32
            if (ch == 0 &&
                (!kvm_enabled() || kvm_has_sync_mmu())) {
                madvise(qemu_get_ram_ptr(addr), TARGET_PAGE_SIZE, MADV_DONTNEED);
            }
#endif
        } else if (flags & RAM_SAVE_FLAG_PAGE)
            qemu_get_buffer(f, qemu_get_ram_ptr(addr), TARGET_PAGE_SIZE);
    } while (!(flags & RAM_SAVE_FLAG_EOS));

    return 0;
}

void qemu_service_io(void)
{
    qemu_notify_event();
}

/***********************************************************/
/* bottom halves (can be seen as timers which expire ASAP) */

struct QEMUBH {
    QEMUBHFunc *cb;
    void *opaque;
    int scheduled;
    int idle;
    int deleted;
    QEMUBH *next;
};

static QEMUBH *first_bh = NULL;

QEMUBH *qemu_bh_new(QEMUBHFunc *cb, void *opaque)
{
    QEMUBH *bh;
    bh = qemu_mallocz(sizeof(QEMUBH));
    bh->cb = cb;
    bh->opaque = opaque;
    bh->next = first_bh;
    first_bh = bh;
    return bh;
}

int qemu_bh_poll(void)
{
    QEMUBH *bh, **bhp;
    int ret;

    ret = 0;
    for (bh = first_bh; bh; bh = bh->next) {
        if (!bh->deleted && bh->scheduled) {
            bh->scheduled = 0;
            if (!bh->idle)
                ret = 1;
            bh->idle = 0;
            bh->cb(bh->opaque);
        }
    }

    /* remove deleted bhs */
    bhp = &first_bh;
    while (*bhp) {
        bh = *bhp;
        if (bh->deleted) {
            *bhp = bh->next;
            qemu_free(bh);
        } else
            bhp = &bh->next;
    }

    return ret;
}

void qemu_bh_schedule_idle(QEMUBH *bh)
{
    if (bh->scheduled)
        return;
    bh->scheduled = 1;
    bh->idle = 1;
}

void qemu_bh_schedule(QEMUBH *bh)
{
    if (bh->scheduled)
        return;
    bh->scheduled = 1;
    bh->idle = 0;
    /* stop the currently executing CPU to execute the BH ASAP */
    qemu_notify_event();
}

void qemu_bh_cancel(QEMUBH *bh)
{
    bh->scheduled = 0;
}

void qemu_bh_delete(QEMUBH *bh)
{
    bh->scheduled = 0;
    bh->deleted = 1;
}

static void qemu_bh_update_timeout(int *timeout)
{
    QEMUBH *bh;

    for (bh = first_bh; bh; bh = bh->next) {
        if (!bh->deleted && bh->scheduled) {
            if (bh->idle) {
                /* idle bottom halves will be polled at least
                 * every 10ms */
                *timeout = MIN(10, *timeout);
            } else {
                /* non-idle bottom halves will be executed
                 * immediately */
                *timeout = 0;
                break;
            }
        }
    }
}

/***********************************************************/
/* machine registration */

static QEMUMachine *first_machine = NULL;
QEMUMachine *current_machine = NULL;

int qemu_register_machine(QEMUMachine *m)
{
    QEMUMachine **pm;
    pm = &first_machine;
    while (*pm != NULL)
        pm = &(*pm)->next;
    m->next = NULL;
    *pm = m;
    return 0;
}

static QEMUMachine *find_machine(const char *name)
{
    QEMUMachine *m;

    for(m = first_machine; m != NULL; m = m->next) {
        if (!strcmp(m->name, name))
            return m;
        if (m->alias && !strcmp(m->alias, name))
            return m;
    }
    return NULL;
}

static QEMUMachine *find_default_machine(void)
{
    QEMUMachine *m;

    for(m = first_machine; m != NULL; m = m->next) {
        if (m->is_default) {
            return m;
        }
    }
    return NULL;
}

/***********************************************************/
/* main execution loop */

static void gui_update(void *opaque)
{
    uint64_t interval = GUI_REFRESH_INTERVAL;
    DisplayState *ds = opaque;
    DisplayChangeListener *dcl = ds->listeners;

    dpy_refresh(ds);

    while (dcl != NULL) {
        if (dcl->gui_timer_interval &&
            dcl->gui_timer_interval < interval)
            interval = dcl->gui_timer_interval;
        dcl = dcl->next;
    }
    qemu_mod_timer(ds->gui_timer, interval + qemu_get_clock(rt_clock));
}

static void nographic_update(void *opaque)
{
    uint64_t interval = GUI_REFRESH_INTERVAL;

    qemu_mod_timer(nographic_timer, interval + qemu_get_clock(rt_clock));
}

struct vm_change_state_entry {
    VMChangeStateHandler *cb;
    void *opaque;
    LIST_ENTRY (vm_change_state_entry) entries;
};

static LIST_HEAD(vm_change_state_head, vm_change_state_entry) vm_change_state_head;

VMChangeStateEntry *qemu_add_vm_change_state_handler(VMChangeStateHandler *cb,
                                                     void *opaque)
{
    VMChangeStateEntry *e;

    e = qemu_mallocz(sizeof (*e));

    e->cb = cb;
    e->opaque = opaque;
    LIST_INSERT_HEAD(&vm_change_state_head, e, entries);
    return e;
}

void qemu_del_vm_change_state_handler(VMChangeStateEntry *e)
{
    LIST_REMOVE (e, entries);
    qemu_free (e);
}

static void vm_state_notify(int running, int reason)
{
    VMChangeStateEntry *e;

    for (e = vm_change_state_head.lh_first; e; e = e->entries.le_next) {
        e->cb(e->opaque, running, reason);
    }
}

static void resume_all_vcpus(void);
static void pause_all_vcpus(void);

void vm_start(void)
{
    if (!vm_running) {
        cpu_enable_ticks();
        vm_running = 1;
        vm_state_notify(1, 0);
        qemu_rearm_alarm_timer(alarm_timer);
        resume_all_vcpus();
    }
}

/* reset/shutdown handler */

typedef struct QEMUResetEntry {
    TAILQ_ENTRY(QEMUResetEntry) entry;
    QEMUResetHandler *func;
    void *opaque;
} QEMUResetEntry;

static TAILQ_HEAD(reset_handlers, QEMUResetEntry) reset_handlers =
    TAILQ_HEAD_INITIALIZER(reset_handlers);
static int reset_requested;
static int shutdown_requested;
static int powerdown_requested;
static int debug_requested;
static int vmstop_requested;

int qemu_no_shutdown(void)
{
    int r = no_shutdown;
    no_shutdown = 0;
    return r;
}

int qemu_shutdown_requested(void)
{
    int r = shutdown_requested;
    shutdown_requested = 0;
    return r;
}

int qemu_reset_requested(void)
{
    int r = reset_requested;
    reset_requested = 0;
    return r;
}

int qemu_powerdown_requested(void)
{
    int r = powerdown_requested;
    powerdown_requested = 0;
    return r;
}

static int qemu_debug_requested(void)
{
    int r = debug_requested;
    debug_requested = 0;
    return r;
}

static int qemu_vmstop_requested(void)
{
    int r = vmstop_requested;
    vmstop_requested = 0;
    return r;
}

static void do_vm_stop(int reason)
{
    if (vm_running) {
        cpu_disable_ticks();
        vm_running = 0;
        pause_all_vcpus();
        vm_state_notify(0, reason);
    }
}

void qemu_register_reset(QEMUResetHandler *func, void *opaque)
{
    QEMUResetEntry *re = qemu_mallocz(sizeof(QEMUResetEntry));

    re->func = func;
    re->opaque = opaque;
    TAILQ_INSERT_TAIL(&reset_handlers, re, entry);
}

void qemu_unregister_reset(QEMUResetHandler *func, void *opaque)
{
    QEMUResetEntry *re;

    TAILQ_FOREACH(re, &reset_handlers, entry) {
        if (re->func == func && re->opaque == opaque) {
            TAILQ_REMOVE(&reset_handlers, re, entry);
            qemu_free(re);
            return;
        }
    }
}

void qemu_system_reset(void)
{
    QEMUResetEntry *re, *nre;

    /* reset all devices */
    TAILQ_FOREACH_SAFE(re, &reset_handlers, entry, nre) {
        re->func(re->opaque);
    }
}

void qemu_system_reset_request(void)
{
    if (no_reboot) {
        shutdown_requested = 1;
    } else {
        reset_requested = 1;
    }
    if (cpu_single_env) {
        cpu_single_env->stopped = 1;
    }
    qemu_notify_event();
}

void qemu_system_shutdown_request(void)
{
    shutdown_requested = 1;
    qemu_notify_event();
}

void qemu_system_powerdown_request(void)
{
    powerdown_requested = 1;
    qemu_notify_event();
}

#ifdef CONFIG_IOTHREAD
static void qemu_system_vmstop_request(int reason)
{
    vmstop_requested = reason;
    qemu_notify_event();
}
#endif

#ifndef _WIN32
static int io_thread_fd = -1;

static void qemu_event_increment(void)
{
    static const char byte = 0;

    if (io_thread_fd == -1)
        return;

    write(io_thread_fd, &byte, sizeof(byte));
}

static void qemu_event_read(void *opaque)
{
    int fd = (unsigned long)opaque;
    ssize_t len;

    /* Drain the notify pipe */
    do {
        char buffer[512];
        len = read(fd, buffer, sizeof(buffer));
    } while ((len == -1 && errno == EINTR) || len > 0);
}

static int qemu_event_init(void)
{
    int err;
    int fds[2];

    err = pipe(fds);
    if (err == -1)
        return -errno;

    err = fcntl_setfl(fds[0], O_NONBLOCK);
    if (err < 0)
        goto fail;

    err = fcntl_setfl(fds[1], O_NONBLOCK);
    if (err < 0)
        goto fail;

    qemu_set_fd_handler2(fds[0], NULL, qemu_event_read, NULL,
                         (void *)(unsigned long)fds[0]);

    io_thread_fd = fds[1];
    return 0;

fail:
    close(fds[0]);
    close(fds[1]);
    return err;
}
#else
HANDLE qemu_event_handle;

static void dummy_event_handler(void *opaque)
{
}

static int qemu_event_init(void)
{
    qemu_event_handle = CreateEvent(NULL, FALSE, FALSE, NULL);
    if (!qemu_event_handle) {
        perror("Failed CreateEvent");
        return -1;
    }
    qemu_add_wait_object(qemu_event_handle, dummy_event_handler, NULL);
    return 0;
}

static void qemu_event_increment(void)
{
    SetEvent(qemu_event_handle);
}
#endif

static int cpu_can_run(CPUState *env)
{
    if (env->stop)
        return 0;
    if (env->stopped)
        return 0;
    return 1;
}

#ifndef CONFIG_IOTHREAD
static int qemu_init_main_loop(void)
{
    return qemu_event_init();
}

void qemu_init_vcpu(void *_env)
{
    CPUState *env = _env;

    if (kvm_enabled())
        kvm_init_vcpu(env);
    env->nr_cores = smp_cores;
    env->nr_threads = smp_threads;
    return;
}

int qemu_cpu_self(void *env)
{
    return 1;
}

static void resume_all_vcpus(void)
{
}

static void pause_all_vcpus(void)
{
}

void qemu_cpu_kick(void *env)
{
    return;
}

void qemu_notify_event(void)
{
    CPUState *env = cpu_single_env;

    if (kvm_enabled()) {
        qemu_kvm_notify_work();
        return;
    }
    if (env) {
        cpu_exit(env);
    }
}

#ifdef KVM_UPSTREAM
#define qemu_mutex_lock_iothread() do { } while (0)
#define qemu_mutex_unlock_iothread() do { } while (0)
#endif

void vm_stop(int reason)
{
    do_vm_stop(reason);
}

#else /* CONFIG_IOTHREAD */

#include "qemu-thread.h"

QemuMutex qemu_global_mutex;
static QemuMutex qemu_fair_mutex;

static QemuThread io_thread;

static QemuThread *tcg_cpu_thread;
static QemuCond *tcg_halt_cond;

static int qemu_system_ready;
/* cpu creation */
static QemuCond qemu_cpu_cond;
/* system init */
static QemuCond qemu_system_cond;
static QemuCond qemu_pause_cond;

static void block_io_signals(void);
static void unblock_io_signals(void);
static int tcg_has_work(void);

static int qemu_init_main_loop(void)
{
    int ret;

    ret = qemu_event_init();
    if (ret)
        return ret;

    qemu_cond_init(&qemu_pause_cond);
    qemu_mutex_init(&qemu_fair_mutex);
    qemu_mutex_init(&qemu_global_mutex);
    qemu_mutex_lock(&qemu_global_mutex);

    unblock_io_signals();
    qemu_thread_self(&io_thread);

    return 0;
}

static void qemu_wait_io_event(CPUState *env)
{
    while (!tcg_has_work())
        qemu_cond_timedwait(env->halt_cond, &qemu_global_mutex, 1000);

    qemu_mutex_unlock(&qemu_global_mutex);

    /*
     * Users of qemu_global_mutex can be starved, having no chance
     * to acquire it since this path will get to it first.
     * So use another lock to provide fairness.
     */
    qemu_mutex_lock(&qemu_fair_mutex);
    qemu_mutex_unlock(&qemu_fair_mutex);

    qemu_mutex_lock(&qemu_global_mutex);
    if (env->stop) {
        env->stop = 0;
        env->stopped = 1;
        qemu_cond_signal(&qemu_pause_cond);
    }
}

static int qemu_cpu_exec(CPUState *env);

static void *kvm_cpu_thread_fn(void *arg)
{
    CPUState *env = arg;

    block_io_signals();
    qemu_thread_self(env->thread);
    if (kvm_enabled())
        kvm_init_vcpu(env);

    /* signal CPU creation */
    qemu_mutex_lock(&qemu_global_mutex);
    env->created = 1;
    qemu_cond_signal(&qemu_cpu_cond);

    /* and wait for machine initialization */
    while (!qemu_system_ready)
        qemu_cond_timedwait(&qemu_system_cond, &qemu_global_mutex, 100);

    while (1) {
        if (cpu_can_run(env))
            qemu_cpu_exec(env);
        qemu_wait_io_event(env);
    }

    return NULL;
}

static void tcg_cpu_exec(void);

static void *tcg_cpu_thread_fn(void *arg)
{
    CPUState *env = arg;

    block_io_signals();
    qemu_thread_self(env->thread);

    /* signal CPU creation */
    qemu_mutex_lock(&qemu_global_mutex);
    for (env = first_cpu; env != NULL; env = env->next_cpu)
        env->created = 1;
    qemu_cond_signal(&qemu_cpu_cond);

    /* and wait for machine initialization */
    while (!qemu_system_ready)
        qemu_cond_timedwait(&qemu_system_cond, &qemu_global_mutex, 100);

    while (1) {
        tcg_cpu_exec();
        qemu_wait_io_event(cur_cpu);
    }

    return NULL;
}

void qemu_cpu_kick(void *_env)
{
    CPUState *env = _env;
    qemu_cond_broadcast(env->halt_cond);
    if (kvm_enabled())
        qemu_thread_signal(env->thread, SIGUSR1);
}

int qemu_cpu_self(void *env)
{
    return (cpu_single_env != NULL);
}

static void cpu_signal(int sig)
{
    if (cpu_single_env)
        cpu_exit(cpu_single_env);
}

static void block_io_signals(void)
{
    sigset_t set;
    struct sigaction sigact;

    sigemptyset(&set);
    sigaddset(&set, SIGUSR2);
    sigaddset(&set, SIGIO);
    sigaddset(&set, SIGALRM);
    pthread_sigmask(SIG_BLOCK, &set, NULL);

    sigemptyset(&set);
    sigaddset(&set, SIGUSR1);
    pthread_sigmask(SIG_UNBLOCK, &set, NULL);

    memset(&sigact, 0, sizeof(sigact));
    sigact.sa_handler = cpu_signal;
    sigaction(SIGUSR1, &sigact, NULL);
}

static void unblock_io_signals(void)
{
    sigset_t set;

    sigemptyset(&set);
    sigaddset(&set, SIGUSR2);
    sigaddset(&set, SIGIO);
    sigaddset(&set, SIGALRM);
    pthread_sigmask(SIG_UNBLOCK, &set, NULL);

    sigemptyset(&set);
    sigaddset(&set, SIGUSR1);
    pthread_sigmask(SIG_BLOCK, &set, NULL);
}

static void qemu_signal_lock(unsigned int msecs)
{
    qemu_mutex_lock(&qemu_fair_mutex);

    while (qemu_mutex_trylock(&qemu_global_mutex)) {
        qemu_thread_signal(tcg_cpu_thread, SIGUSR1);
        if (!qemu_mutex_timedlock(&qemu_global_mutex, msecs))
            break;
    }
    qemu_mutex_unlock(&qemu_fair_mutex);
}

static void qemu_mutex_lock_iothread(void)
{
    if (kvm_enabled()) {
        qemu_mutex_lock(&qemu_fair_mutex);
        qemu_mutex_lock(&qemu_global_mutex);
        qemu_mutex_unlock(&qemu_fair_mutex);
    } else
        qemu_signal_lock(100);
}

static void qemu_mutex_unlock_iothread(void)
{
    qemu_mutex_unlock(&qemu_global_mutex);
}

static int all_vcpus_paused(void)
{
    CPUState *penv = first_cpu;

    while (penv) {
        if (!penv->stopped)
            return 0;
        penv = (CPUState *)penv->next_cpu;
    }

    return 1;
}

static void pause_all_vcpus(void)
{
    CPUState *penv = first_cpu;

    while (penv) {
        penv->stop = 1;
        qemu_thread_signal(penv->thread, SIGUSR1);
        qemu_cpu_kick(penv);
        penv = (CPUState *)penv->next_cpu;
    }

    while (!all_vcpus_paused()) {
        qemu_cond_timedwait(&qemu_pause_cond, &qemu_global_mutex, 100);
        penv = first_cpu;
        while (penv) {
            qemu_thread_signal(penv->thread, SIGUSR1);
            penv = (CPUState *)penv->next_cpu;
        }
    }
}

static void resume_all_vcpus(void)
{
    CPUState *penv = first_cpu;

    while (penv) {
        penv->stop = 0;
        penv->stopped = 0;
        qemu_thread_signal(penv->thread, SIGUSR1);
        qemu_cpu_kick(penv);
        penv = (CPUState *)penv->next_cpu;
    }
}

static void tcg_init_vcpu(void *_env)
{
    CPUState *env = _env;
    /* share a single thread for all cpus with TCG */
    if (!tcg_cpu_thread) {
        env->thread = qemu_mallocz(sizeof(QemuThread));
        env->halt_cond = qemu_mallocz(sizeof(QemuCond));
        qemu_cond_init(env->halt_cond);
        qemu_thread_create(env->thread, tcg_cpu_thread_fn, env);
        while (env->created == 0)
            qemu_cond_timedwait(&qemu_cpu_cond, &qemu_global_mutex, 100);
        tcg_cpu_thread = env->thread;
        tcg_halt_cond = env->halt_cond;
    } else {
        env->thread = tcg_cpu_thread;
        env->halt_cond = tcg_halt_cond;
    }
}

static void kvm_start_vcpu(CPUState *env)
{
    env->thread = qemu_mallocz(sizeof(QemuThread));
    env->halt_cond = qemu_mallocz(sizeof(QemuCond));
    qemu_cond_init(env->halt_cond);
    qemu_thread_create(env->thread, kvm_cpu_thread_fn, env);
    while (env->created == 0)
        qemu_cond_timedwait(&qemu_cpu_cond, &qemu_global_mutex, 100);
}

void qemu_init_vcpu(void *_env)
{
    CPUState *env = _env;

    if (kvm_enabled())
        kvm_start_vcpu(env);
    else
        tcg_init_vcpu(env);
    env->nr_cores = smp_cores;
    env->nr_threads = smp_threads;
}

void qemu_notify_event(void)
{
    qemu_event_increment();
}

void vm_stop(int reason)
{
    QemuThread me;
    qemu_thread_self(&me);

    if (!qemu_thread_equal(&me, &io_thread)) {
        qemu_system_vmstop_request(reason);
        /*
         * FIXME: should not return to device code in case
         * vm_stop() has been requested.
         */
        if (cpu_single_env) {
            cpu_exit(cpu_single_env);
            cpu_single_env->stop = 1;
        }
        return;
    }
    do_vm_stop(reason);
}

#endif


#ifdef _WIN32
static void host_main_loop_wait(int *timeout)
{
    int ret, ret2, i;
    PollingEntry *pe;


    /* XXX: need to suppress polling by better using win32 events */
    ret = 0;
    for(pe = first_polling_entry; pe != NULL; pe = pe->next) {
        ret |= pe->func(pe->opaque);
    }
    if (ret == 0) {
        int err;
        WaitObjects *w = &wait_objects;

        ret = WaitForMultipleObjects(w->num, w->events, FALSE, *timeout);
        if (WAIT_OBJECT_0 + 0 <= ret && ret <= WAIT_OBJECT_0 + w->num - 1) {
            if (w->func[ret - WAIT_OBJECT_0])
                w->func[ret - WAIT_OBJECT_0](w->opaque[ret - WAIT_OBJECT_0]);

            /* Check for additional signaled events */
            for(i = (ret - WAIT_OBJECT_0 + 1); i < w->num; i++) {

                /* Check if event is signaled */
                ret2 = WaitForSingleObject(w->events[i], 0);
                if(ret2 == WAIT_OBJECT_0) {
                    if (w->func[i])
                        w->func[i](w->opaque[i]);
                } else if (ret2 == WAIT_TIMEOUT) {
                } else {
                    err = GetLastError();
                    fprintf(stderr, "WaitForSingleObject error %d %d\n", i, err);
                }
            }
        } else if (ret == WAIT_TIMEOUT) {
        } else {
            err = GetLastError();
            fprintf(stderr, "WaitForMultipleObjects error %d %d\n", ret, err);
        }
    }

    *timeout = 0;
}
#else
static void host_main_loop_wait(int *timeout)
{
}
#endif

void main_loop_wait(int timeout)
{
    IOHandlerRecord *ioh;
    fd_set rfds, wfds, xfds;
    int ret, nfds;
    struct timeval tv;

    qemu_bh_update_timeout(&timeout);

    host_main_loop_wait(&timeout);

    /* poll any events */
    /* XXX: separate device handlers from system ones */
    nfds = -1;
    FD_ZERO(&rfds);
    FD_ZERO(&wfds);
    FD_ZERO(&xfds);
    for(ioh = first_io_handler; ioh != NULL; ioh = ioh->next) {
        if (ioh->deleted)
            continue;
        if (ioh->fd_read &&
            (!ioh->fd_read_poll ||
             ioh->fd_read_poll(ioh->opaque) != 0)) {
            FD_SET(ioh->fd, &rfds);
            if (ioh->fd > nfds)
                nfds = ioh->fd;
        }
        if (ioh->fd_write) {
            FD_SET(ioh->fd, &wfds);
            if (ioh->fd > nfds)
                nfds = ioh->fd;
        }
    }

    tv.tv_sec = timeout / 1000;
    tv.tv_usec = (timeout % 1000) * 1000;

    slirp_select_fill(&nfds, &rfds, &wfds, &xfds);

    qemu_mutex_unlock_iothread();
    ret = select(nfds + 1, &rfds, &wfds, &xfds, &tv);
    qemu_mutex_lock_iothread();
    if (ret > 0) {
        IOHandlerRecord **pioh;

        for(ioh = first_io_handler; ioh != NULL; ioh = ioh->next) {
            if (!ioh->deleted && ioh->fd_read && FD_ISSET(ioh->fd, &rfds)) {
                ioh->fd_read(ioh->opaque);
                if (!(ioh->fd_read_poll && ioh->fd_read_poll(ioh->opaque)))
                    FD_CLR(ioh->fd, &rfds);
            }
            if (!ioh->deleted && ioh->fd_write && FD_ISSET(ioh->fd, &wfds)) {
                ioh->fd_write(ioh->opaque);
            }
        }

	/* remove deleted IO handlers */
	pioh = &first_io_handler;
	while (*pioh) {
            ioh = *pioh;
            if (ioh->deleted) {
                *pioh = ioh->next;
                qemu_free(ioh);
            } else
                pioh = &ioh->next;
        }
    }

    slirp_select_poll(&rfds, &wfds, &xfds, (ret < 0));

    /* rearm timer, if not periodic */
    if (alarm_timer->flags & ALARM_FLAG_EXPIRED) {
        alarm_timer->flags &= ~ALARM_FLAG_EXPIRED;
        qemu_rearm_alarm_timer(alarm_timer);
    }

    /* vm time timers */
    if (vm_running) {
        if (!cur_cpu || likely(!(cur_cpu->singlestep_enabled & SSTEP_NOTIMER)))
            qemu_run_timers(&active_timers[QEMU_TIMER_VIRTUAL],
                qemu_get_clock(vm_clock));
    }

    /* real time timers */
    qemu_run_timers(&active_timers[QEMU_TIMER_REALTIME],
                    qemu_get_clock(rt_clock));

    /* Check bottom-halves last in case any of the earlier events triggered
       them.  */
    qemu_bh_poll();

}

static int qemu_cpu_exec(CPUState *env)
{
    int ret;
#ifdef CONFIG_PROFILER
    int64_t ti;
#endif

#ifdef CONFIG_PROFILER
    ti = profile_getclock();
#endif
    if (use_icount) {
        int64_t count;
        int decr;
        qemu_icount -= (env->icount_decr.u16.low + env->icount_extra);
        env->icount_decr.u16.low = 0;
        env->icount_extra = 0;
        count = qemu_next_deadline();
        count = (count + (1 << icount_time_shift) - 1)
                >> icount_time_shift;
        qemu_icount += count;
        decr = (count > 0xffff) ? 0xffff : count;
        count -= decr;
        env->icount_decr.u16.low = decr;
        env->icount_extra = count;
    }
    ret = cpu_exec(env);
#ifdef CONFIG_PROFILER
    qemu_time += profile_getclock() - ti;
#endif
    if (use_icount) {
        /* Fold pending instructions back into the
           instruction counter, and clear the interrupt flag.  */
        qemu_icount -= (env->icount_decr.u16.low
                        + env->icount_extra);
        env->icount_decr.u32 = 0;
        env->icount_extra = 0;
    }
    return ret;
}

static void tcg_cpu_exec(void)
{
    int ret = 0;

    if (next_cpu == NULL)
        next_cpu = first_cpu;
    for (; next_cpu != NULL; next_cpu = next_cpu->next_cpu) {
        CPUState *env = cur_cpu = next_cpu;

        if (!vm_running)
            break;
        if (timer_alarm_pending) {
            timer_alarm_pending = 0;
            break;
        }
        if (cpu_can_run(env))
            ret = qemu_cpu_exec(env);
        if (ret == EXCP_DEBUG) {
            gdb_set_stop_cpu(env);
            debug_requested = 1;
            break;
        }
    }
}

static int cpu_has_work(CPUState *env)
{
    if (env->stop)
        return 1;
    if (env->stopped)
        return 0;
    if (!env->halted)
        return 1;
    if (qemu_cpu_has_work(env))
        return 1;
    return 0;
}

static int tcg_has_work(void)
{
    CPUState *env;

    for (env = first_cpu; env != NULL; env = env->next_cpu)
        if (cpu_has_work(env))
            return 1;
    return 0;
}

static int qemu_calculate_timeout(void)
{
#ifndef CONFIG_IOTHREAD
    int timeout;

    if (!vm_running)
        timeout = 5000;
    else if (tcg_has_work())
        timeout = 0;
    else if (!use_icount)
        timeout = 5000;
    else {
     /* XXX: use timeout computed from timers */
        int64_t add;
        int64_t delta;
        /* Advance virtual time to the next event.  */
        if (use_icount == 1) {
            /* When not using an adaptive execution frequency
               we tend to get badly out of sync with real time,
               so just delay for a reasonable amount of time.  */
            delta = 0;
        } else {
            delta = cpu_get_icount() - cpu_get_clock();
        }
        if (delta > 0) {
            /* If virtual time is ahead of real time then just
               wait for IO.  */
            timeout = (delta / 1000000) + 1;
        } else {
            /* Wait for either IO to occur or the next
               timer event.  */
            add = qemu_next_deadline();
            /* We advance the timer before checking for IO.
               Limit the amount we advance so that early IO
               activity won't get the guest too far ahead.  */
            if (add > 10000000)
                add = 10000000;
            delta += add;
            add = (add + (1 << icount_time_shift) - 1)
                  >> icount_time_shift;
            qemu_icount += add;
            timeout = delta / 1000000;
            if (timeout < 0)
                timeout = 0;
        }
    }

    return timeout;
#else /* CONFIG_IOTHREAD */
    return 1000;
#endif
}

static int vm_can_run(void)
{
    if (powerdown_requested)
        return 0;
    if (reset_requested)
        return 0;
    if (shutdown_requested)
        return 0;
    if (debug_requested)
        return 0;
    return 1;
}

qemu_irq qemu_system_powerdown;

static void main_loop(void)
{
    int r;

    if (kvm_enabled()) {
        kvm_main_loop();
        cpu_disable_ticks();
        return;
    }

#ifdef CONFIG_IOTHREAD
    qemu_system_ready = 1;
    qemu_cond_broadcast(&qemu_system_cond);
#endif

    for (;;) {
        do {
#ifdef CONFIG_PROFILER
            int64_t ti;
#endif
#ifndef CONFIG_IOTHREAD
            tcg_cpu_exec();
#endif
#ifdef CONFIG_PROFILER
            ti = profile_getclock();
#endif
            main_loop_wait(qemu_calculate_timeout());
#ifdef CONFIG_PROFILER
            dev_time += profile_getclock() - ti;
#endif
        } while (vm_can_run());

        if (qemu_debug_requested())
            vm_stop(EXCP_DEBUG);
        if (qemu_shutdown_requested()) {
            if (no_shutdown) {
                vm_stop(0);
                no_shutdown = 0;
            } else
                break;
        }
        if (qemu_reset_requested()) {
            pause_all_vcpus();
            qemu_system_reset();
            resume_all_vcpus();
        }
        if (qemu_powerdown_requested()) {
            qemu_irq_raise(qemu_system_powerdown);
        }
        if ((r = qemu_vmstop_requested()))
            vm_stop(r);
    }
    pause_all_vcpus();
}

static void version(void)
{
    printf("QEMU PC emulator version " QEMU_VERSION QEMU_PKGVERSION ", Copyright (c) 2003-2008 Fabrice Bellard\n");
}

static void help(int exitcode)
{
    version();
    printf("usage: %s [options] [disk_image]\n"
           "\n"
           "'disk_image' is a raw hard image image for IDE hard disk 0\n"
           "\n"
#define DEF(option, opt_arg, opt_enum, opt_help)        \
           opt_help
#define DEFHEADING(text) stringify(text) "\n"
#include "qemu-options.h"
#undef DEF
#undef DEFHEADING
#undef GEN_DOCS
           "\n"
           "During emulation, the following keys are useful:\n"
           "ctrl-alt-f      toggle full screen\n"
           "ctrl-alt-n      switch to virtual console 'n'\n"
           "ctrl-alt        toggle mouse and keyboard grab\n"
           "\n"
           "When using -nographic, press 'ctrl-a h' to get some help.\n"
           ,
           "qemu",
           DEFAULT_RAM_SIZE,
#ifndef _WIN32
           DEFAULT_NETWORK_SCRIPT,
           DEFAULT_NETWORK_DOWN_SCRIPT,
#endif
           DEFAULT_GDBSTUB_PORT,
           "/tmp/qemu.log");
    exit(exitcode);
}

#define HAS_ARG 0x0001

enum {
#define DEF(option, opt_arg, opt_enum, opt_help)        \
    opt_enum,
#define DEFHEADING(text)
#include "qemu-options.h"
#undef DEF
#undef DEFHEADING
#undef GEN_DOCS
};

typedef struct QEMUOption {
    const char *name;
    int flags;
    int index;
} QEMUOption;

static const QEMUOption qemu_options[] = {
    { "h", 0, QEMU_OPTION_h },
#define DEF(option, opt_arg, opt_enum, opt_help)        \
    { option, opt_arg, opt_enum },
#define DEFHEADING(text)
#include "qemu-options.h"
#undef DEF
#undef DEFHEADING
#undef GEN_DOCS
    { NULL },
};

#ifdef HAS_AUDIO
struct soundhw soundhw[] = {
#ifdef HAS_AUDIO_CHOICE
#if defined(TARGET_I386) || defined(TARGET_MIPS)
    {
        "pcspk",
        "PC speaker",
        0,
        1,
        { .init_isa = pcspk_audio_init }
    },
#endif

#ifdef CONFIG_SB16
    {
        "sb16",
        "Creative Sound Blaster 16",
        0,
        1,
        { .init_isa = SB16_init }
    },
#endif

#ifdef CONFIG_CS4231A
    {
        "cs4231a",
        "CS4231A",
        0,
        1,
        { .init_isa = cs4231a_init }
    },
#endif

#ifdef CONFIG_ADLIB
    {
        "adlib",
#ifdef HAS_YMF262
        "Yamaha YMF262 (OPL3)",
#else
        "Yamaha YM3812 (OPL2)",
#endif
        0,
        1,
        { .init_isa = Adlib_init }
    },
#endif

#ifdef CONFIG_GUS
    {
        "gus",
        "Gravis Ultrasound GF1",
        0,
        1,
        { .init_isa = GUS_init }
    },
#endif

#ifdef CONFIG_AC97
    {
        "ac97",
        "Intel 82801AA AC97 Audio",
        0,
        0,
        { .init_pci = ac97_init }
    },
#endif

#ifdef CONFIG_ES1370
    {
        "es1370",
        "ENSONIQ AudioPCI ES1370",
        0,
        0,
        { .init_pci = es1370_init }
    },
#endif

#endif /* HAS_AUDIO_CHOICE */

    { NULL, NULL, 0, 0, { NULL } }
};

static void select_soundhw (const char *optarg)
{
    struct soundhw *c;

    if (*optarg == '?') {
    show_valid_cards:

        printf ("Valid sound card names (comma separated):\n");
        for (c = soundhw; c->name; ++c) {
            printf ("%-11s %s\n", c->name, c->descr);
        }
        printf ("\n-soundhw all will enable all of the above\n");
        exit (*optarg != '?');
    }
    else {
        size_t l;
        const char *p;
        char *e;
        int bad_card = 0;

        if (!strcmp (optarg, "all")) {
            for (c = soundhw; c->name; ++c) {
                c->enabled = 1;
            }
            return;
        }

        p = optarg;
        while (*p) {
            e = strchr (p, ',');
            l = !e ? strlen (p) : (size_t) (e - p);

            for (c = soundhw; c->name; ++c) {
                if (!strncmp (c->name, p, l) && !c->name[l]) {
                    c->enabled = 1;
                    break;
                }
            }

            if (!c->name) {
                if (l > 80) {
                    fprintf (stderr,
                             "Unknown sound card name (too big to show)\n");
                }
                else {
                    fprintf (stderr, "Unknown sound card name `%.*s'\n",
                             (int) l, p);
                }
                bad_card = 1;
            }
            p += l + (e != NULL);
        }

        if (bad_card)
            goto show_valid_cards;
    }
}
#endif

static void select_vgahw (const char *p)
{
    const char *opts;

    vga_interface_type = VGA_NONE;
    if (strstart(p, "std", &opts)) {
        vga_interface_type = VGA_STD;
    } else if (strstart(p, "cirrus", &opts)) {
        vga_interface_type = VGA_CIRRUS;
    } else if (strstart(p, "vmware", &opts)) {
        vga_interface_type = VGA_VMWARE;
    } else if (strstart(p, "xenfb", &opts)) {
        vga_interface_type = VGA_XENFB;
    } else if (!strstart(p, "none", &opts)) {
    invalid_vga:
        fprintf(stderr, "Unknown vga type: %s\n", p);
        exit(1);
    }
    while (*opts) {
        const char *nextopt;

        if (strstart(opts, ",retrace=", &nextopt)) {
            opts = nextopt;
            if (strstart(opts, "dumb", &nextopt))
                vga_retrace_method = VGA_RETRACE_DUMB;
            else if (strstart(opts, "precise", &nextopt))
                vga_retrace_method = VGA_RETRACE_PRECISE;
            else goto invalid_vga;
        } else goto invalid_vga;
        opts = nextopt;
    }
}

#ifdef TARGET_I386
static int balloon_parse(const char *arg)
{
    QemuOpts *opts;

    if (strcmp(arg, "none") == 0) {
        return 0;
    }

    if (!strncmp(arg, "virtio", 6)) {
        if (arg[6] == ',') {
            /* have params -> parse them */
            opts = qemu_opts_parse(&qemu_device_opts, arg+7, NULL);
            if (!opts)
                return  -1;
        } else {
            /* create empty opts */
            opts = qemu_opts_create(&qemu_device_opts, NULL, 0);
        }
        qemu_opt_set(opts, "driver", "virtio-balloon-pci");
        return 0;
    }

    return -1;
}
#endif

#ifdef _WIN32
static BOOL WINAPI qemu_ctrl_handler(DWORD type)
{
    exit(STATUS_CONTROL_C_EXIT);
    return TRUE;
}
#endif

int qemu_uuid_parse(const char *str, uint8_t *uuid)
{
    int ret;

    if(strlen(str) != 36)
        return -1;

    ret = sscanf(str, UUID_FMT, &uuid[0], &uuid[1], &uuid[2], &uuid[3],
            &uuid[4], &uuid[5], &uuid[6], &uuid[7], &uuid[8], &uuid[9],
            &uuid[10], &uuid[11], &uuid[12], &uuid[13], &uuid[14], &uuid[15]);

    if(ret != 16)
        return -1;

#ifdef TARGET_I386
    smbios_add_field(1, offsetof(struct smbios_type_1, uuid), 16, uuid);
#endif

    return 0;
}

#define MAX_NET_CLIENTS 32

#ifndef _WIN32

static void termsig_handler(int signal)
{
    qemu_system_shutdown_request();
}

static void sigchld_handler(int signal)
{
    waitpid(-1, NULL, WNOHANG);
}

static void sighandler_setup(void)
{
    struct sigaction act;

    memset(&act, 0, sizeof(act));
    act.sa_handler = termsig_handler;
    sigaction(SIGINT,  &act, NULL);
    sigaction(SIGHUP,  &act, NULL);
    sigaction(SIGTERM, &act, NULL);

    act.sa_handler = sigchld_handler;
    act.sa_flags = SA_NOCLDSTOP;
    sigaction(SIGCHLD, &act, NULL);
}

#endif

#ifdef _WIN32
/* Look for support files in the same directory as the executable.  */
static char *find_datadir(const char *argv0)
{
    char *p;
    char buf[MAX_PATH];
    DWORD len;

    len = GetModuleFileName(NULL, buf, sizeof(buf) - 1);
    if (len == 0) {
        return NULL;
    }

    buf[len] = 0;
    p = buf + len - 1;
    while (p != buf && *p != '\\')
        p--;
    *p = 0;
    if (access(buf, R_OK) == 0) {
        return qemu_strdup(buf);
    }
    return NULL;
}
#else /* !_WIN32 */

/* Find a likely location for support files using the location of the binary.
   For installed binaries this will be "$bindir/../share/qemu".  When
   running from the build tree this will be "$bindir/../pc-bios".  */
#define SHARE_SUFFIX "/share/qemu"
#define BUILD_SUFFIX "/pc-bios"
static char *find_datadir(const char *argv0)
{
    char *dir;
    char *p = NULL;
    char *res;
    char buf[PATH_MAX];
    size_t max_len;

#if defined(__linux__)
    {
        int len;
        len = readlink("/proc/self/exe", buf, sizeof(buf) - 1);
        if (len > 0) {
            buf[len] = 0;
            p = buf;
        }
    }
#elif defined(__FreeBSD__)
    {
        int len;
        len = readlink("/proc/curproc/file", buf, sizeof(buf) - 1);
        if (len > 0) {
            buf[len] = 0;
            p = buf;
        }
    }
#endif
    /* If we don't have any way of figuring out the actual executable
       location then try argv[0].  */
    if (!p) {
        p = realpath(argv0, buf);
        if (!p) {
            return NULL;
        }
    }
    dir = dirname(p);
    dir = dirname(dir);

    max_len = strlen(dir) +
        MAX(strlen(SHARE_SUFFIX), strlen(BUILD_SUFFIX)) + 1;
    res = qemu_mallocz(max_len);
    snprintf(res, max_len, "%s%s", dir, SHARE_SUFFIX);
    if (access(res, R_OK)) {
        snprintf(res, max_len, "%s%s", dir, BUILD_SUFFIX);
        if (access(res, R_OK)) {
            qemu_free(res);
            res = NULL;
        }
    }

    return res;
}
#undef SHARE_SUFFIX
#undef BUILD_SUFFIX
#endif

char *qemu_find_file(int type, const char *name)
{
    int len;
    const char *subdir;
    char *buf;

    /* If name contains path separators then try it as a straight path.  */
    if ((strchr(name, '/') || strchr(name, '\\'))
        && access(name, R_OK) == 0) {
        return qemu_strdup(name);
    }
    switch (type) {
    case QEMU_FILE_TYPE_BIOS:
        subdir = "";
        break;
    case QEMU_FILE_TYPE_KEYMAP:
        subdir = "keymaps/";
        break;
    default:
        abort();
    }
    len = strlen(data_dir) + strlen(name) + strlen(subdir) + 2;
    buf = qemu_mallocz(len);
    snprintf(buf, len, "%s/%s%s", data_dir, subdir, name);
    if (access(buf, R_OK)) {
        qemu_free(buf);
        return NULL;
    }
    return buf;
}

static int device_init_func(QemuOpts *opts, void *opaque)
{
    DeviceState *dev;

    dev = qdev_device_add(opts);
    if (!dev)
        return -1;
    return 0;
}

struct device_config {
    enum {
        DEV_USB,       /* -usbdevice   */
        DEV_BT,        /* -bt          */
    } type;
    const char *cmdline;
    TAILQ_ENTRY(device_config) next;
};
TAILQ_HEAD(, device_config) device_configs = TAILQ_HEAD_INITIALIZER(device_configs);

static void add_device_config(int type, const char *cmdline)
{
    struct device_config *conf;

    conf = qemu_mallocz(sizeof(*conf));
    conf->type = type;
    conf->cmdline = cmdline;
    TAILQ_INSERT_TAIL(&device_configs, conf, next);
}

static int foreach_device_config(int type, int (*func)(const char *cmdline))
{
    struct device_config *conf;
    int rc;

    TAILQ_FOREACH(conf, &device_configs, next) {
        if (conf->type != type)
            continue;
        rc = func(conf->cmdline);
        if (0 != rc)
            return rc;
    }
    return 0;
}

int main(int argc, char **argv, char **envp)
{
    const char *gdbstub_dev = NULL;
    uint32_t boot_devices_bitmap = 0;
    int i;
    int snapshot, linux_boot, net_boot;
    const char *initrd_filename;
    const char *kernel_filename, *kernel_cmdline;
    char boot_devices[33] = "cad"; /* default to HD->floppy->CD-ROM */
    DisplayState *ds;
    DisplayChangeListener *dcl;
    int cyls, heads, secs, translation;
    const char *net_clients[MAX_NET_CLIENTS];
    int nb_net_clients;
    QemuOpts *hda_opts = NULL, *opts;
    int optind;
    const char *r, *optarg;
    CharDriverState *monitor_hds[MAX_MONITOR_DEVICES];
    const char *monitor_devices[MAX_MONITOR_DEVICES];
    int monitor_device_index;
    const char *serial_devices[MAX_SERIAL_PORTS];
    int serial_device_index;
    const char *parallel_devices[MAX_PARALLEL_PORTS];
    int parallel_device_index;
    const char *virtio_consoles[MAX_VIRTIO_CONSOLES];
    int virtio_console_index;
    const char *loadvm = NULL;
    QEMUMachine *machine;
    const char *cpu_model;
#ifndef _WIN32
    int fds[2];
#endif
    int tb_size;
    const char *pid_file = NULL;
    const char *incoming = NULL;
#ifndef _WIN32
    int fd = 0;
    struct passwd *pwd = NULL;
    const char *chroot_dir = NULL;
    const char *run_as = NULL;
#endif
    CPUState *env;
    int show_vnc_port = 0;

    qemu_errors_to_file(stderr);
    qemu_cache_utils_init(envp);

    LIST_INIT (&vm_change_state_head);
#ifndef _WIN32
    {
        struct sigaction act;
        sigfillset(&act.sa_mask);
        act.sa_flags = 0;
        act.sa_handler = SIG_IGN;
        sigaction(SIGPIPE, &act, NULL);
    }
#else
    SetConsoleCtrlHandler(qemu_ctrl_handler, TRUE);
    /* Note: cpu_interrupt() is currently not SMP safe, so we force
       QEMU to run on a single CPU */
    {
        HANDLE h;
        DWORD mask, smask;
        int i;
        h = GetCurrentProcess();
        if (GetProcessAffinityMask(h, &mask, &smask)) {
            for(i = 0; i < 32; i++) {
                if (mask & (1 << i))
                    break;
            }
            if (i != 32) {
                mask = 1 << i;
                SetProcessAffinityMask(h, mask);
            }
        }
    }
#endif

    module_call_init(MODULE_INIT_MACHINE);
    machine = find_default_machine();
    cpu_model = NULL;
    initrd_filename = NULL;
    ram_size = 0;
    snapshot = 0;
    kernel_filename = NULL;
    kernel_cmdline = "";
    cyls = heads = secs = 0;
    translation = BIOS_ATA_TRANSLATION_AUTO;

    serial_devices[0] = "vc:80Cx24C";
    for(i = 1; i < MAX_SERIAL_PORTS; i++)
        serial_devices[i] = NULL;
    serial_device_index = 0;

    parallel_devices[0] = "vc:80Cx24C";
    for(i = 1; i < MAX_PARALLEL_PORTS; i++)
        parallel_devices[i] = NULL;
    parallel_device_index = 0;

    for(i = 0; i < MAX_VIRTIO_CONSOLES; i++)
        virtio_consoles[i] = NULL;
    virtio_console_index = 0;

    monitor_devices[0] = "vc:80Cx24C";
    for (i = 1; i < MAX_MONITOR_DEVICES; i++) {
        monitor_devices[i] = NULL;
    }
    monitor_device_index = 0;

    for (i = 0; i < MAX_NODES; i++) {
        node_mem[i] = 0;
        node_cpumask[i] = 0;
    }

    assigned_devices_index = 0;

    nb_net_clients = 0;
    nb_numa_nodes = 0;
    nb_nics = 0;

    tb_size = 0;
    autostart= 1;

    optind = 1;
    for(;;) {
        if (optind >= argc)
            break;
        r = argv[optind];
        if (r[0] != '-') {
	    hda_opts = drive_add(argv[optind++], HD_ALIAS, 0);
        } else {
            const QEMUOption *popt;

            optind++;
            /* Treat --foo the same as -foo.  */
            if (r[1] == '-')
                r++;
            popt = qemu_options;
            for(;;) {
                if (!popt->name) {
                    fprintf(stderr, "%s: invalid option -- '%s'\n",
                            argv[0], r);
                    exit(1);
                }
                if (!strcmp(popt->name, r + 1))
                    break;
                popt++;
            }
            if (popt->flags & HAS_ARG) {
                if (optind >= argc) {
                    fprintf(stderr, "%s: option '%s' requires an argument\n",
                            argv[0], r);
                    exit(1);
                }
                optarg = argv[optind++];
            } else {
                optarg = NULL;
            }

            switch(popt->index) {
            case QEMU_OPTION_M:
                machine = find_machine(optarg);
                if (!machine) {
                    QEMUMachine *m;
                    printf("Supported machines are:\n");
                    for(m = first_machine; m != NULL; m = m->next) {
                        if (m->alias)
                            printf("%-10s %s (alias of %s)\n",
                                   m->alias, m->desc, m->name);
                        printf("%-10s %s%s\n",
                               m->name, m->desc,
                               m->is_default ? " (default)" : "");
                    }
                    exit(*optarg != '?');
                }
                break;
            case QEMU_OPTION_cpu:
                /* hw initialization will check this */
                if (*optarg == '?') {
/* XXX: implement xxx_cpu_list for targets that still miss it */
#if defined(cpu_list)
                    cpu_list(stdout, &fprintf);
#endif
                    exit(0);
                } else {
                    cpu_model = optarg;
                }
                break;
            case QEMU_OPTION_initrd:
                initrd_filename = optarg;
                break;
            case QEMU_OPTION_hda:
                if (cyls == 0)
                    hda_opts = drive_add(optarg, HD_ALIAS, 0);
                else
                    hda_opts = drive_add(optarg, HD_ALIAS
			     ",cyls=%d,heads=%d,secs=%d%s",
                             0, cyls, heads, secs,
                             translation == BIOS_ATA_TRANSLATION_LBA ?
                                 ",trans=lba" :
                             translation == BIOS_ATA_TRANSLATION_NONE ?
                                 ",trans=none" : "");
                 break;
            case QEMU_OPTION_hdb:
            case QEMU_OPTION_hdc:
            case QEMU_OPTION_hdd:
                drive_add(optarg, HD_ALIAS, popt->index - QEMU_OPTION_hda);
                break;
            case QEMU_OPTION_drive:
                drive_add(NULL, "%s", optarg);
	        break;
            case QEMU_OPTION_set:
                if (qemu_set_option(optarg) != 0)
                    exit(1);
	        break;
            case QEMU_OPTION_mtdblock:
                drive_add(optarg, MTD_ALIAS);
                break;
            case QEMU_OPTION_sd:
                drive_add(optarg, SD_ALIAS);
                break;
            case QEMU_OPTION_pflash:
                drive_add(optarg, PFLASH_ALIAS);
                break;
            case QEMU_OPTION_snapshot:
                snapshot = 1;
                break;
            case QEMU_OPTION_hdachs:
                {
                    const char *p;
                    p = optarg;
                    cyls = strtol(p, (char **)&p, 0);
                    if (cyls < 1 || cyls > 16383)
                        goto chs_fail;
                    if (*p != ',')
                        goto chs_fail;
                    p++;
                    heads = strtol(p, (char **)&p, 0);
                    if (heads < 1 || heads > 16)
                        goto chs_fail;
                    if (*p != ',')
                        goto chs_fail;
                    p++;
                    secs = strtol(p, (char **)&p, 0);
                    if (secs < 1 || secs > 63)
                        goto chs_fail;
                    if (*p == ',') {
                        p++;
                        if (!strcmp(p, "none"))
                            translation = BIOS_ATA_TRANSLATION_NONE;
                        else if (!strcmp(p, "lba"))
                            translation = BIOS_ATA_TRANSLATION_LBA;
                        else if (!strcmp(p, "auto"))
                            translation = BIOS_ATA_TRANSLATION_AUTO;
                        else
                            goto chs_fail;
                    } else if (*p != '\0') {
                    chs_fail:
                        fprintf(stderr, "qemu: invalid physical CHS format\n");
                        exit(1);
                    }
		    if (hda_opts != NULL) {
                        char num[16];
                        snprintf(num, sizeof(num), "%d", cyls);
                        qemu_opt_set(hda_opts, "cyls", num);
                        snprintf(num, sizeof(num), "%d", heads);
                        qemu_opt_set(hda_opts, "heads", num);
                        snprintf(num, sizeof(num), "%d", secs);
                        qemu_opt_set(hda_opts, "secs", num);
                        if (translation == BIOS_ATA_TRANSLATION_LBA)
                            qemu_opt_set(hda_opts, "trans", "lba");
                        if (translation == BIOS_ATA_TRANSLATION_NONE)
                            qemu_opt_set(hda_opts, "trans", "none");
                    }
                }
                break;
            case QEMU_OPTION_numa:
                if (nb_numa_nodes >= MAX_NODES) {
                    fprintf(stderr, "qemu: too many NUMA nodes\n");
                    exit(1);
                }
                numa_add(optarg);
                break;
            case QEMU_OPTION_nographic:
                display_type = DT_NOGRAPHIC;
                break;
#ifdef CONFIG_CURSES
            case QEMU_OPTION_curses:
                display_type = DT_CURSES;
                break;
#endif
            case QEMU_OPTION_portrait:
                graphic_rotate = 1;
                break;
            case QEMU_OPTION_kernel:
                kernel_filename = optarg;
                break;
            case QEMU_OPTION_append:
                kernel_cmdline = optarg;
                break;
            case QEMU_OPTION_cdrom:
                drive_add(optarg, CDROM_ALIAS);
                break;
            case QEMU_OPTION_boot:
                {
                    static const char * const params[] = {
                        "order", "once", "menu", NULL
                    };
                    char buf[sizeof(boot_devices)];
                    char *standard_boot_devices;
                    int legacy = 0;

                    if (!strchr(optarg, '=')) {
                        legacy = 1;
                        pstrcpy(buf, sizeof(buf), optarg);
                    } else if (check_params(buf, sizeof(buf), params, optarg) < 0) {
                        fprintf(stderr,
                                "qemu: unknown boot parameter '%s' in '%s'\n",
                                buf, optarg);
                        exit(1);
                    }

                    if (legacy ||
                        get_param_value(buf, sizeof(buf), "order", optarg)) {
                        boot_devices_bitmap = parse_bootdevices(buf);
                        pstrcpy(boot_devices, sizeof(boot_devices), buf);
                    }
                    if (!legacy) {
                        if (get_param_value(buf, sizeof(buf),
                                            "once", optarg)) {
                            boot_devices_bitmap |= parse_bootdevices(buf);
                            standard_boot_devices = qemu_strdup(boot_devices);
                            pstrcpy(boot_devices, sizeof(boot_devices), buf);
                            qemu_register_reset(restore_boot_devices,
                                                standard_boot_devices);
                        }
                        if (get_param_value(buf, sizeof(buf),
                                            "menu", optarg)) {
                            if (!strcmp(buf, "on")) {
                                boot_menu = 1;
                            } else if (!strcmp(buf, "off")) {
                                boot_menu = 0;
                            } else {
                                fprintf(stderr,
                                        "qemu: invalid option value '%s'\n",
                                        buf);
                                exit(1);
                            }
                        }
                    }
                }
                break;
            case QEMU_OPTION_fda:
            case QEMU_OPTION_fdb:
                drive_add(optarg, FD_ALIAS, popt->index - QEMU_OPTION_fda);
                break;
#ifdef TARGET_I386
            case QEMU_OPTION_no_fd_bootchk:
                fd_bootchk = 0;
                break;
#endif
            case QEMU_OPTION_net:
                if (nb_net_clients >= MAX_NET_CLIENTS) {
                    fprintf(stderr, "qemu: too many network clients\n");
                    exit(1);
                }
                net_clients[nb_net_clients] = optarg;
                nb_net_clients++;
                break;
#ifdef CONFIG_SLIRP
            case QEMU_OPTION_tftp:
                legacy_tftp_prefix = optarg;
                break;
            case QEMU_OPTION_bootp:
                legacy_bootp_filename = optarg;
                break;
#ifndef _WIN32
            case QEMU_OPTION_smb:
                net_slirp_smb(optarg);
                break;
#endif
            case QEMU_OPTION_redir:
                net_slirp_redir(optarg);
                break;
#endif
            case QEMU_OPTION_bt:
                add_device_config(DEV_BT, optarg);
                break;
#ifdef HAS_AUDIO
            case QEMU_OPTION_audio_help:
                AUD_help ();
                exit (0);
                break;
            case QEMU_OPTION_soundhw:
                select_soundhw (optarg);
                break;
#endif
            case QEMU_OPTION_h:
                help(0);
                break;
            case QEMU_OPTION_version:
                version();
                exit(0);
                break;
            case QEMU_OPTION_m: {
                uint64_t value;
                char *ptr;

                value = strtoul(optarg, &ptr, 10);
                switch (*ptr) {
                case 0: case 'M': case 'm':
                    value <<= 20;
                    break;
                case 'G': case 'g':
                    value <<= 30;
                    break;
                default:
                    fprintf(stderr, "qemu: invalid ram size: %s\n", optarg);
                    exit(1);
                }

                /* On 32-bit hosts, QEMU is limited by virtual address space */
                if (value > (2047 << 20) && HOST_LONG_BITS == 32) {
                    fprintf(stderr, "qemu: at most 2047 MB RAM can be simulated\n");
                    exit(1);
                }
                if (value != (uint64_t)(ram_addr_t)value) {
                    fprintf(stderr, "qemu: ram size too large\n");
                    exit(1);
                }
                ram_size = value;
                break;
            }
            case QEMU_OPTION_d:
                {
                    int mask;
                    const CPULogItem *item;

                    mask = cpu_str_to_log_mask(optarg);
                    if (!mask) {
                        printf("Log items (comma separated):\n");
                    for(item = cpu_log_items; item->mask != 0; item++) {
                        printf("%-10s %s\n", item->name, item->help);
                    }
                    exit(1);
                    }
                    cpu_set_log(mask);
                }
                break;
            case QEMU_OPTION_s:
                gdbstub_dev = "tcp::" DEFAULT_GDBSTUB_PORT;
                break;
            case QEMU_OPTION_gdb:
                gdbstub_dev = optarg;
                break;
            case QEMU_OPTION_L:
                data_dir = optarg;
                break;
            case QEMU_OPTION_bios:
                bios_name = optarg;
                break;
            case QEMU_OPTION_singlestep:
                singlestep = 1;
                break;
            case QEMU_OPTION_S:
                autostart = 0;
                break;
#ifndef _WIN32
	    case QEMU_OPTION_k:
		keyboard_layout = optarg;
		break;
#endif
            case QEMU_OPTION_localtime:
                rtc_utc = 0;
                break;
            case QEMU_OPTION_vga:
                select_vgahw (optarg);
                break;
#if defined(TARGET_PPC) || defined(TARGET_SPARC)
            case QEMU_OPTION_g:
                {
                    const char *p;
                    int w, h, depth;
                    p = optarg;
                    w = strtol(p, (char **)&p, 10);
                    if (w <= 0) {
                    graphic_error:
                        fprintf(stderr, "qemu: invalid resolution or depth\n");
                        exit(1);
                    }
                    if (*p != 'x')
                        goto graphic_error;
                    p++;
                    h = strtol(p, (char **)&p, 10);
                    if (h <= 0)
                        goto graphic_error;
                    if (*p == 'x') {
                        p++;
                        depth = strtol(p, (char **)&p, 10);
                        if (depth != 8 && depth != 15 && depth != 16 &&
                            depth != 24 && depth != 32)
                            goto graphic_error;
                    } else if (*p == '\0') {
                        depth = graphic_depth;
                    } else {
                        goto graphic_error;
                    }

                    graphic_width = w;
                    graphic_height = h;
                    graphic_depth = depth;
                }
                break;
#endif
            case QEMU_OPTION_echr:
                {
                    char *r;
                    term_escape_char = strtol(optarg, &r, 0);
                    if (r == optarg)
                        printf("Bad argument to echr\n");
                    break;
                }
            case QEMU_OPTION_monitor:
                if (monitor_device_index >= MAX_MONITOR_DEVICES) {
                    fprintf(stderr, "qemu: too many monitor devices\n");
                    exit(1);
                }
                monitor_devices[monitor_device_index] = optarg;
                monitor_device_index++;
                break;
            case QEMU_OPTION_chardev:
                opts = qemu_opts_parse(&qemu_chardev_opts, optarg, "backend");
                if (!opts) {
                    fprintf(stderr, "parse error: %s\n", optarg);
                    exit(1);
                }
                if (NULL == qemu_chr_open_opts(opts, NULL)) {
                    exit(1);
                }
                break;
            case QEMU_OPTION_serial:
                if (serial_device_index >= MAX_SERIAL_PORTS) {
                    fprintf(stderr, "qemu: too many serial ports\n");
                    exit(1);
                }
                serial_devices[serial_device_index] = optarg;
                serial_device_index++;
                break;
            case QEMU_OPTION_watchdog:
                if (watchdog) {
                    fprintf(stderr,
                            "qemu: only one watchdog option may be given\n");
                    return 1;
                }
                watchdog = optarg;
                break;
            case QEMU_OPTION_watchdog_action:
                if (select_watchdog_action(optarg) == -1) {
                    fprintf(stderr, "Unknown -watchdog-action parameter\n");
                    exit(1);
                }
                break;
            case QEMU_OPTION_virtiocon:
                if (virtio_console_index >= MAX_VIRTIO_CONSOLES) {
                    fprintf(stderr, "qemu: too many virtio consoles\n");
                    exit(1);
                }
                virtio_consoles[virtio_console_index] = optarg;
                virtio_console_index++;
                break;
            case QEMU_OPTION_parallel:
                if (parallel_device_index >= MAX_PARALLEL_PORTS) {
                    fprintf(stderr, "qemu: too many parallel ports\n");
                    exit(1);
                }
                parallel_devices[parallel_device_index] = optarg;
                parallel_device_index++;
                break;
	    case QEMU_OPTION_loadvm:
		loadvm = optarg;
		break;
            case QEMU_OPTION_full_screen:
                full_screen = 1;
                break;
#ifdef CONFIG_SDL
            case QEMU_OPTION_no_frame:
                no_frame = 1;
                break;
            case QEMU_OPTION_alt_grab:
                alt_grab = 1;
                break;
            case QEMU_OPTION_no_quit:
                no_quit = 1;
                break;
            case QEMU_OPTION_sdl:
                display_type = DT_SDL;
                break;
#endif
            case QEMU_OPTION_pidfile:
                pid_file = optarg;
                break;
#ifdef TARGET_I386
            case QEMU_OPTION_win2k_hack:
                win2k_install_hack = 1;
                break;
            case QEMU_OPTION_rtc_td_hack:
                rtc_td_hack = 1;
                break;
            case QEMU_OPTION_acpitable:
                if(acpi_table_add(optarg) < 0) {
                    fprintf(stderr, "Wrong acpi table provided\n");
                    exit(1);
                }
                break;
            case QEMU_OPTION_smbios:
                if(smbios_entry_add(optarg) < 0) {
                    fprintf(stderr, "Wrong smbios provided\n");
                    exit(1);
                }
                break;
#endif
#ifdef CONFIG_KVM
#ifdef KVM_UPSTREAM
            case QEMU_OPTION_enable_kvm:
                kvm_allowed = 1;
#endif
                break;
	    case QEMU_OPTION_no_kvm:
		kvm_allowed = 0;
		break;
	    case QEMU_OPTION_no_kvm_irqchip: {
		kvm_irqchip = 0;
		kvm_pit = 0;
		break;
	    }
	    case QEMU_OPTION_no_kvm_pit: {
		kvm_pit = 0;
		break;
	    }
            case QEMU_OPTION_no_kvm_pit_reinjection: {
                kvm_pit_reinject = 0;
                break;
            }
	    case QEMU_OPTION_enable_nesting: {
		kvm_nested = 1;
		break;
	    }
#if defined(TARGET_I386) || defined(TARGET_X86_64) || defined(TARGET_IA64) || defined(__linux__)
            case QEMU_OPTION_pcidevice:
		if (assigned_devices_index >= MAX_DEV_ASSIGN_CMDLINE) {
                    fprintf(stderr, "Too many assigned devices\n");
                    exit(1);
		}
		assigned_devices[assigned_devices_index] = optarg;
		assigned_devices_index++;
                break;
#endif
#endif
            case QEMU_OPTION_usb:
                usb_enabled = 1;
                break;
            case QEMU_OPTION_usbdevice:
                usb_enabled = 1;
                add_device_config(DEV_USB, optarg);
                break;
            case QEMU_OPTION_device:
                opts = qemu_opts_parse(&qemu_device_opts, optarg, "driver");
                if (!opts) {
                    fprintf(stderr, "parse error: %s\n", optarg);
                    exit(1);
                }
                break;
            case QEMU_OPTION_smp:
                smp_parse(optarg);
                if (smp_cpus < 1) {
                    fprintf(stderr, "Invalid number of CPUs\n");
                    exit(1);
                }
                if (max_cpus < smp_cpus) {
                    fprintf(stderr, "maxcpus must be equal to or greater than "
                            "smp\n");
                    exit(1);
                }
                if (max_cpus > 255) {
                    fprintf(stderr, "Unsupported number of maxcpus\n");
                    exit(1);
                }
                break;
	    case QEMU_OPTION_vnc:
                display_type = DT_VNC;
		vnc_display = optarg;
		break;
#ifdef TARGET_I386
            case QEMU_OPTION_no_acpi:
                acpi_enabled = 0;
                break;
            case QEMU_OPTION_no_hpet:
                no_hpet = 1;
                break;
            case QEMU_OPTION_balloon:
                if (balloon_parse(optarg) < 0) {
                    fprintf(stderr, "Unknown -balloon argument %s\n", optarg);
                    exit(1);
                }
                break;
#endif
            case QEMU_OPTION_no_reboot:
                no_reboot = 1;
                break;
            case QEMU_OPTION_no_shutdown:
                no_shutdown = 1;
                break;
            case QEMU_OPTION_show_cursor:
                cursor_hide = 0;
                break;
            case QEMU_OPTION_uuid:
                if(qemu_uuid_parse(optarg, qemu_uuid) < 0) {
                    fprintf(stderr, "Fail to parse UUID string."
                            " Wrong format.\n");
                    exit(1);
                }
                break;
#ifndef _WIN32
	    case QEMU_OPTION_daemonize:
		daemonize = 1;
		break;
#endif
	    case QEMU_OPTION_option_rom:
		if (nb_option_roms >= MAX_OPTION_ROMS) {
		    fprintf(stderr, "Too many option ROMs\n");
		    exit(1);
		}
		option_rom[nb_option_roms] = optarg;
		nb_option_roms++;
		break;
#if defined(TARGET_ARM) || defined(TARGET_M68K)
            case QEMU_OPTION_semihosting:
                semihosting_enabled = 1;
                break;
#endif
            case QEMU_OPTION_tdf:
                time_drift_fix = 1;
		break;
            case QEMU_OPTION_kvm_shadow_memory:
                kvm_shadow_memory = (int64_t)atoi(optarg) * 1024 * 1024 / 4096;
                break;
            case QEMU_OPTION_mempath:
		mem_path = optarg;
		break;
#ifdef MAP_POPULATE
            case QEMU_OPTION_mem_prealloc:
		mem_prealloc = !mem_prealloc;
		break;
#endif
            case QEMU_OPTION_name:
                qemu_name = qemu_strdup(optarg);
		 {
		     char *p = strchr(qemu_name, ',');
		     if (p != NULL) {
		        *p++ = 0;
			if (strncmp(p, "process=", 8)) {
			    fprintf(stderr, "Unknown subargument %s to -name", p);
			    exit(1);
			}
			p += 8;
			set_proc_name(p);
		     }	
		 }	
                break;
#if defined(TARGET_SPARC) || defined(TARGET_PPC)
            case QEMU_OPTION_prom_env:
                if (nb_prom_envs >= MAX_PROM_ENVS) {
                    fprintf(stderr, "Too many prom variables\n");
                    exit(1);
                }
                prom_envs[nb_prom_envs] = optarg;
                nb_prom_envs++;
                break;
#endif
#ifdef TARGET_ARM
            case QEMU_OPTION_old_param:
                old_param = 1;
                break;
#endif
            case QEMU_OPTION_clock:
                configure_alarms(optarg);
                break;
            case QEMU_OPTION_startdate:
                {
                    struct tm tm;
                    time_t rtc_start_date;
                    if (!strcmp(optarg, "now")) {
                        rtc_date_offset = -1;
                    } else {
                        if (sscanf(optarg, "%d-%d-%dT%d:%d:%d",
                               &tm.tm_year,
                               &tm.tm_mon,
                               &tm.tm_mday,
                               &tm.tm_hour,
                               &tm.tm_min,
                               &tm.tm_sec) == 6) {
                            /* OK */
                        } else if (sscanf(optarg, "%d-%d-%d",
                                          &tm.tm_year,
                                          &tm.tm_mon,
                                          &tm.tm_mday) == 3) {
                            tm.tm_hour = 0;
                            tm.tm_min = 0;
                            tm.tm_sec = 0;
                        } else {
                            goto date_fail;
                        }
                        tm.tm_year -= 1900;
                        tm.tm_mon--;
                        rtc_start_date = mktimegm(&tm);
                        if (rtc_start_date == -1) {
                        date_fail:
                            fprintf(stderr, "Invalid date format. Valid format are:\n"
                                    "'now' or '2006-06-17T16:01:21' or '2006-06-17'\n");
                            exit(1);
                        }
                        rtc_date_offset = time(NULL) - rtc_start_date;
                    }
                }
                break;
            case QEMU_OPTION_tb_size:
                tb_size = strtol(optarg, NULL, 0);
                if (tb_size < 0)
                    tb_size = 0;
                break;
            case QEMU_OPTION_icount:
                use_icount = 1;
                if (strcmp(optarg, "auto") == 0) {
                    icount_time_shift = -1;
                } else {
                    icount_time_shift = strtol(optarg, NULL, 0);
                }
                break;
            case QEMU_OPTION_incoming:
                incoming = optarg;
                break;
#ifndef _WIN32
            case QEMU_OPTION_chroot:
                chroot_dir = optarg;
                break;
            case QEMU_OPTION_runas:
                run_as = optarg;
                break;
            case QEMU_OPTION_nvram:
                nvram = optarg;
                break;
#endif
#ifdef CONFIG_XEN
            case QEMU_OPTION_xen_domid:
                xen_domid = atoi(optarg);
                break;
            case QEMU_OPTION_xen_create:
                xen_mode = XEN_CREATE;
                break;
            case QEMU_OPTION_xen_attach:
                xen_mode = XEN_ATTACH;
                break;
#endif
            }
        }
    }

    if (kvm_enabled()) {
        int ret;

        ret = kvm_init(smp_cpus);
        if (ret < 0) {
#if defined(KVM_UPSTREAM) || defined(NO_CPU_EMULATION)
            fprintf(stderr, "failed to initialize KVM\n");
            exit(1);
#endif
            fprintf(stderr, "Could not initialize KVM, will disable KVM support\n");
            kvm_allowed = 0;
        }
    }

    /* If no data_dir is specified then try to find it relative to the
       executable path.  */
    if (!data_dir) {
        data_dir = find_datadir(argv[0]);
    }
    /* If all else fails use the install patch specified when building.  */
    if (!data_dir) {
        data_dir = CONFIG_QEMU_SHAREDIR;
    }

    /*
     * Default to max_cpus = smp_cpus, in case the user doesn't
     * specify a max_cpus value.
     */
    if (!max_cpus)
        max_cpus = smp_cpus;

    machine->max_cpus = machine->max_cpus ?: 1; /* Default to UP */
    if (smp_cpus > machine->max_cpus) {
        fprintf(stderr, "Number of SMP cpus requested (%d), exceeds max cpus "
                "supported by machine `%s' (%d)\n", smp_cpus,  machine->name,
                machine->max_cpus);
        exit(1);
    }

    if (display_type == DT_NOGRAPHIC) {
       if (serial_device_index == 0)
           serial_devices[0] = "stdio";
       if (parallel_device_index == 0)
           parallel_devices[0] = "null";
       if (strncmp(monitor_devices[0], "vc", 2) == 0) {
           monitor_devices[0] = "stdio";
       }
    }

#ifndef _WIN32
    if (daemonize) {
	pid_t pid;

	if (pipe(fds) == -1)
	    exit(1);

	pid = fork();
	if (pid > 0) {
	    uint8_t status;
	    ssize_t len;

	    close(fds[1]);

	again:
            len = read(fds[0], &status, 1);
            if (len == -1 && (errno == EINTR))
                goto again;

            if (len != 1)
                exit(1);
            else if (status == 1) {
                fprintf(stderr, "Could not acquire pidfile\n");
                exit(1);
            } else
                exit(0);
	} else if (pid < 0)
            exit(1);

	setsid();

	pid = fork();
	if (pid > 0)
	    exit(0);
	else if (pid < 0)
	    exit(1);

	umask(027);

        signal(SIGTSTP, SIG_IGN);
        signal(SIGTTOU, SIG_IGN);
        signal(SIGTTIN, SIG_IGN);
    }

    if (pid_file && qemu_create_pidfile(pid_file) != 0) {
        if (daemonize) {
            uint8_t status = 1;
            write(fds[1], &status, 1);
        } else
            fprintf(stderr, "Could not acquire pid file\n");
        exit(1);
    }
#endif

    if (qemu_init_main_loop()) {
        fprintf(stderr, "qemu_init_main_loop failed\n");
        exit(1);
    }
    linux_boot = (kernel_filename != NULL);

    if (!linux_boot && *kernel_cmdline != '\0') {
        fprintf(stderr, "-append only allowed with -kernel option\n");
        exit(1);
    }

    if (!linux_boot && initrd_filename != NULL) {
        fprintf(stderr, "-initrd only allowed with -kernel option\n");
        exit(1);
    }

#ifndef _WIN32
    /* Win32 doesn't support line-buffering and requires size >= 2 */
    setvbuf(stdout, NULL, _IOLBF, 0);
#endif

    init_timers();
    if (init_timer_alarm() < 0) {
        fprintf(stderr, "could not initialize alarm timer\n");
        exit(1);
    }
    if (use_icount && icount_time_shift < 0) {
        use_icount = 2;
        /* 125MIPS seems a reasonable initial guess at the guest speed.
           It will be corrected fairly quickly anyway.  */
        icount_time_shift = 3;
        init_icount_adjust();
    }

#ifdef _WIN32
    socket_init();
#endif

    /* init network clients */
    if (nb_net_clients == 0) {
        /* if no clients, we use a default config */
        net_clients[nb_net_clients++] = "nic";
#ifdef CONFIG_SLIRP
        net_clients[nb_net_clients++] = "user";
#endif
    }

    for(i = 0;i < nb_net_clients; i++) {
        if (net_client_parse(net_clients[i]) < 0)
            exit(1);
    }

    net_boot = (boot_devices_bitmap >> ('n' - 'a')) & 0xF;
    net_set_boot_mask(net_boot);

    net_client_check();

    /* init the bluetooth world */
    if (foreach_device_config(DEV_BT, bt_parse))
        exit(1);

    /* init the memory */
    if (ram_size == 0)
        ram_size = DEFAULT_RAM_SIZE * 1024 * 1024;

    /* init the dynamic translator */
    cpu_exec_init_all(tb_size * 1024 * 1024);

    bdrv_init();

    /* we always create the cdrom drive, even if no disk is there */
    drive_add(NULL, CDROM_ALIAS);

    /* we always create at least one floppy */
    drive_add(NULL, FD_ALIAS, 0);

    /* we always create one sd slot, even if no card is in it */
    drive_add(NULL, SD_ALIAS);

    /* open the virtual block devices */
    if (snapshot)
        qemu_opts_foreach(&qemu_drive_opts, drive_enable_snapshot, NULL, 0);
    if (qemu_opts_foreach(&qemu_drive_opts, drive_init_func, machine, 1) != 0)
        exit(1);

    register_savevm("timer", 0, 2, timer_save, timer_load, NULL);
    register_savevm_live("ram", 0, 3, ram_save_live, NULL, ram_load, NULL);

    /* Maintain compatibility with multiple stdio monitors */
    if (!strcmp(monitor_devices[0],"stdio")) {
        for (i = 0; i < MAX_SERIAL_PORTS; i++) {
            const char *devname = serial_devices[i];
            if (devname && !strcmp(devname,"mon:stdio")) {
                monitor_devices[0] = NULL;
                break;
            } else if (devname && !strcmp(devname,"stdio")) {
                monitor_devices[0] = NULL;
                serial_devices[i] = "mon:stdio";
                break;
            }
        }
    }

    if (nb_numa_nodes > 0) {
        int i;

        if (nb_numa_nodes > smp_cpus) {
            nb_numa_nodes = smp_cpus;
        }

        /* If no memory size if given for any node, assume the default case
         * and distribute the available memory equally across all nodes
         */
        for (i = 0; i < nb_numa_nodes; i++) {
            if (node_mem[i] != 0)
                break;
        }
        if (i == nb_numa_nodes) {
            uint64_t usedmem = 0;

            /* On Linux, the each node's border has to be 8MB aligned,
             * the final node gets the rest.
             */
            for (i = 0; i < nb_numa_nodes - 1; i++) {
                node_mem[i] = (ram_size / nb_numa_nodes) & ~((1 << 23UL) - 1);
                usedmem += node_mem[i];
            }
            node_mem[i] = ram_size - usedmem;
        }

        for (i = 0; i < nb_numa_nodes; i++) {
            if (node_cpumask[i] != 0)
                break;
        }
        /* assigning the VCPUs round-robin is easier to implement, guest OSes
         * must cope with this anyway, because there are BIOSes out there in
         * real machines which also use this scheme.
         */
        if (i == nb_numa_nodes) {
            for (i = 0; i < smp_cpus; i++) {
                node_cpumask[i % nb_numa_nodes] |= 1 << i;
            }
        }
    }

    for (i = 0; i < MAX_MONITOR_DEVICES; i++) {
        const char *devname = monitor_devices[i];
        if (devname && strcmp(devname, "none")) {
            char label[32];
            if (i == 0) {
                snprintf(label, sizeof(label), "monitor");
            } else {
                snprintf(label, sizeof(label), "monitor%d", i);
            }
            monitor_hds[i] = qemu_chr_open(label, devname, NULL);
            if (!monitor_hds[i]) {
                fprintf(stderr, "qemu: could not open monitor device '%s'\n",
                        devname);
                exit(1);
            }
        }
    }

    for(i = 0; i < MAX_SERIAL_PORTS; i++) {
        const char *devname = serial_devices[i];
        if (devname && strcmp(devname, "none")) {
            char label[32];
            snprintf(label, sizeof(label), "serial%d", i);
            serial_hds[i] = qemu_chr_open(label, devname, NULL);
            if (!serial_hds[i]) {
                fprintf(stderr, "qemu: could not open serial device '%s'\n",
                        devname);
                exit(1);
            }
        }
    }

    for(i = 0; i < MAX_PARALLEL_PORTS; i++) {
        const char *devname = parallel_devices[i];
        if (devname && strcmp(devname, "none")) {
            char label[32];
            snprintf(label, sizeof(label), "parallel%d", i);
            parallel_hds[i] = qemu_chr_open(label, devname, NULL);
            if (!parallel_hds[i]) {
                fprintf(stderr, "qemu: could not open parallel device '%s'\n",
                        devname);
                exit(1);
            }
        }
    }

    for(i = 0; i < MAX_VIRTIO_CONSOLES; i++) {
        const char *devname = virtio_consoles[i];
        if (devname && strcmp(devname, "none")) {
            char label[32];
            snprintf(label, sizeof(label), "virtcon%d", i);
            virtcon_hds[i] = qemu_chr_open(label, devname, NULL);
            if (!virtcon_hds[i]) {
                fprintf(stderr, "qemu: could not open virtio console '%s'\n",
                        devname);
                exit(1);
            }
        }
    }

    module_call_init(MODULE_INIT_DEVICE);

    if (watchdog) {
        i = select_watchdog(watchdog);
        if (i > 0)
            exit (i == 1 ? 1 : 0);
    }

    if (machine->compat_props) {
        qdev_prop_register_compat(machine->compat_props);
    }
    machine->init(ram_size, boot_devices,
                  kernel_filename, kernel_cmdline, initrd_filename, cpu_model);


#ifndef _WIN32
    /* must be after terminal init, SDL library changes signal handlers */
    sighandler_setup();
#endif

    for (env = first_cpu; env != NULL; env = env->next_cpu) {
        for (i = 0; i < nb_numa_nodes; i++) {
            if (node_cpumask[i] & (1 << env->cpu_index)) {
                env->numa_node = i;
            }
        }
    }

    current_machine = machine;

    /* init USB devices */
    if (usb_enabled) {
        foreach_device_config(DEV_USB, usb_parse);
    }

    /* init generic devices */
    if (qemu_opts_foreach(&qemu_device_opts, device_init_func, NULL, 1) != 0)
        exit(1);

    if (!display_state)
        dumb_display_init();
    /* just use the first displaystate for the moment */
    ds = display_state;

    if (display_type == DT_DEFAULT) {
#if defined(CONFIG_SDL) || defined(CONFIG_COCOA)
        display_type = DT_SDL;
#else
        display_type = DT_VNC;
        vnc_display = "localhost:0,to=99";
        show_vnc_port = 1;
#endif
    }
        

    switch (display_type) {
    case DT_NOGRAPHIC:
        break;
#if defined(CONFIG_CURSES)
    case DT_CURSES:
        curses_display_init(ds, full_screen);
        break;
#endif
#if defined(CONFIG_SDL)
    case DT_SDL:
        sdl_display_init(ds, full_screen, no_frame);
        break;
#elif defined(CONFIG_COCOA)
    case DT_SDL:
        cocoa_display_init(ds, full_screen);
        break;
#endif
    case DT_VNC:
        vnc_display_init(ds);
        if (vnc_display_open(ds, vnc_display) < 0)
            exit(1);

        if (show_vnc_port) {
            printf("VNC server running on `%s'\n", vnc_display_local_addr(ds));
        }
        break;
    default:
        break;
    }
    dpy_resize(ds);

    dcl = ds->listeners;
    while (dcl != NULL) {
        if (dcl->dpy_refresh != NULL) {
            ds->gui_timer = qemu_new_timer(rt_clock, gui_update, ds);
            qemu_mod_timer(ds->gui_timer, qemu_get_clock(rt_clock));
        }
        dcl = dcl->next;
    }

    if (display_type == DT_NOGRAPHIC || display_type == DT_VNC) {
        nographic_timer = qemu_new_timer(rt_clock, nographic_update, NULL);
        qemu_mod_timer(nographic_timer, qemu_get_clock(rt_clock));
    }

    text_consoles_set_display(display_state);
    qemu_chr_initial_reset();

    for (i = 0; i < MAX_MONITOR_DEVICES; i++) {
        if (monitor_devices[i] && monitor_hds[i]) {
            monitor_init(monitor_hds[i],
                         MONITOR_USE_READLINE |
                         ((i == 0) ? MONITOR_IS_DEFAULT : 0));
        }
    }

    for(i = 0; i < MAX_SERIAL_PORTS; i++) {
        const char *devname = serial_devices[i];
        if (devname && strcmp(devname, "none")) {
            if (strstart(devname, "vc", 0))
                qemu_chr_printf(serial_hds[i], "serial%d console\r\n", i);
        }
    }

    for(i = 0; i < MAX_PARALLEL_PORTS; i++) {
        const char *devname = parallel_devices[i];
        if (devname && strcmp(devname, "none")) {
            if (strstart(devname, "vc", 0))
                qemu_chr_printf(parallel_hds[i], "parallel%d console\r\n", i);
        }
    }

    for(i = 0; i < MAX_VIRTIO_CONSOLES; i++) {
        const char *devname = virtio_consoles[i];
        if (virtcon_hds[i] && devname) {
            if (strstart(devname, "vc", 0))
                qemu_chr_printf(virtcon_hds[i], "virtio console%d\r\n", i);
        }
    }

    if (gdbstub_dev && gdbserver_start(gdbstub_dev) < 0) {
        fprintf(stderr, "qemu: could not open gdbserver on device '%s'\n",
                gdbstub_dev);
        exit(1);
    }

    if (loadvm) {
        if (load_vmstate(cur_mon, loadvm) < 0) {
            autostart = 0;
        }
    }

    if (incoming) {
        qemu_start_incoming_migration(incoming);
    } else if (autostart) {
        vm_start();
    }

#ifndef _WIN32
    if (daemonize) {
	uint8_t status = 0;
	ssize_t len;

    again1:
	len = write(fds[1], &status, 1);
	if (len == -1 && (errno == EINTR))
	    goto again1;

	if (len != 1)
	    exit(1);

	chdir("/");
	TFR(fd = open("/dev/null", O_RDWR));
	if (fd == -1)
	    exit(1);
    }

    if (run_as) {
        pwd = getpwnam(run_as);
        if (!pwd) {
            fprintf(stderr, "User \"%s\" doesn't exist\n", run_as);
            exit(1);
        }
    }

    if (chroot_dir) {
        if (chroot(chroot_dir) < 0) {
            fprintf(stderr, "chroot failed\n");
            exit(1);
        }
        chdir("/");
    }

    if (run_as) {
        if (setgid(pwd->pw_gid) < 0) {
            fprintf(stderr, "Failed to setgid(%d)\n", pwd->pw_gid);
            exit(1);
        }
        if (setuid(pwd->pw_uid) < 0) {
            fprintf(stderr, "Failed to setuid(%d)\n", pwd->pw_uid);
            exit(1);
        }
        if (setuid(0) != -1) {
            fprintf(stderr, "Dropping privileges failed\n");
            exit(1);
        }
    }

    if (daemonize) {
        dup2(fd, 0);
        dup2(fd, 1);
        dup2(fd, 2);

        close(fd);
    }
#endif

    main_loop();
    quit_timers();
    net_cleanup();

    return 0;
}<|MERGE_RESOLUTION|>--- conflicted
+++ resolved
@@ -2974,41 +2974,6 @@
     return (stage == 2) && (expected_time <= migrate_max_downtime());
 }
 
-<<<<<<< HEAD
-static int ram_load_dead(QEMUFile *f, void *opaque)
-{
-    RamDecompressState s1, *s = &s1;
-    uint8_t buf[10];
-    ram_addr_t i;
-
-    if (ram_decompress_open(s, f) < 0)
-        return -EINVAL;
-    for(i = 0; i < last_ram_offset; i+= BDRV_HASH_BLOCK_SIZE) {
-        if (kvm_enabled() && (i>=0xa0000) && (i<0xc0000)) /* do not access video-addresses */
-            continue;
-        if (ram_decompress_buf(s, buf, 1) < 0) {
-            fprintf(stderr, "Error while reading ram block header\n");
-            goto error;
-        }
-        if (buf[0] == 0) {
-            if (ram_decompress_buf(s, qemu_get_ram_ptr(i),
-                                   BDRV_HASH_BLOCK_SIZE) < 0) {
-                fprintf(stderr, "Error while reading ram block address=0x%08" PRIx64, (uint64_t)i);
-                goto error;
-            }
-        } else {
-        error:
-            printf("Error block header\n");
-            return -EINVAL;
-        }
-    }
-    ram_decompress_close(s);
-
-    return 0;
-}
-
-=======
->>>>>>> 94fb0909
 static int ram_load(QEMUFile *f, void *opaque, int version_id)
 {
     ram_addr_t addr;
