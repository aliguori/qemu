--- conflicted
+++ resolved
@@ -5804,6 +5804,7 @@
         }
     }
 
+#ifdef KVM_UPSTREAM
     if (kvm_enabled()) {
         int ret;
 
@@ -5813,6 +5814,7 @@
             exit(1);
         }
     }
+#endif
 
     if (monitor_device) {
         monitor_hd = qemu_chr_open("monitor", monitor_device);
@@ -5850,19 +5852,6 @@
         }
     }
 
-<<<<<<< HEAD
-    if (kvm_enabled())
-	kvm_init_ap();
-
-#ifdef KVM_UPSTREAM
-    if (kvm_enabled()) {
-        int ret;
-
-        ret = kvm_init(smp_cpus);
-        if (ret < 0) {
-            fprintf(stderr, "failed to initialize KVM\n");
-            exit(1);
-=======
     for(i = 0; i < MAX_VIRTIO_CONSOLES; i++) {
         const char *devname = virtio_consoles[i];
         if (devname && strcmp(devname, "none")) {
@@ -5874,10 +5863,11 @@
                         devname);
                 exit(1);
             }
->>>>>>> 5653494a
-        }
-    }
-#endif
+        }
+    }
+
+    if (kvm_enabled())
+	kvm_init_ap();
 
     machine->init(ram_size, vga_ram_size, boot_devices,
                   kernel_filename, kernel_cmdline, initrd_filename, cpu_model);
