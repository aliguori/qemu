--- conflicted
+++ resolved
@@ -3130,17 +3130,11 @@
                 default_cdrom = 0;
                 default_sdcard = 0;
                 break;
-<<<<<<< HEAD
 #ifndef _WIN32
-            case QEMU_OPTION_chroot:
-                chroot_dir = optarg;
-                break;
             case QEMU_OPTION_nvram:
                 nvram = optarg;
                 break;
 #endif
-=======
->>>>>>> 0766379d
             case QEMU_OPTION_xen_domid:
                 if (!(xen_available())) {
                     printf("Option %s not supported for this target\n", popt->name);
