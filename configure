--- conflicted
+++ resolved
@@ -232,18 +232,12 @@
 kerneldir=""
 aix="no"
 blobs="yes"
-<<<<<<< HEAD
-fdt="yes"
-sdl="yes"
-xen="yes"
 pkgversion=" ($(kvm_version))"
 signalfd="no"
 eventfd="no"
 cpu_emulation="yes"
 kvm_kmod="no"
-=======
 pkgversion=""
->>>>>>> fc321b4b
 
 # OS specific
 if check_define __linux__ ; then
