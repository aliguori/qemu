#!/bin/sh
#
# qemu configure script (c) 2003 Fabrice Bellard
#
# set temporary file name
if test ! -z "$TMPDIR" ; then
    TMPDIR1="${TMPDIR}"
elif test ! -z "$TEMPDIR" ; then
    TMPDIR1="${TEMPDIR}"
else
    TMPDIR1="/tmp"
fi

TMPC="${TMPDIR1}/qemu-conf-${RANDOM}-$$-${RANDOM}.c"
TMPO="${TMPDIR1}/qemu-conf-${RANDOM}-$$-${RANDOM}.o"
TMPE="${TMPDIR1}/qemu-conf-${RANDOM}-$$-${RANDOM}"
TMPS="${TMPDIR1}/qemu-conf-${RANDOM}-$$-${RANDOM}.S"
TMPI="${TMPDIR1}/qemu-conf-${RANDOM}-$$-${RANDOM}.i"
TMPSDLLOG="${TMPDIR1}/qemu-conf-sdl-$$-${RANDOM}.log"

trap "rm -f $TMPC $TMPO $TMPE $TMPS $TMPI $TMPSDLLOG; exit" 0 2 3 15

# default parameters
prefix=""
interp_prefix="/usr/gnemul/qemu-%M"
static="no"
cross_prefix=""
cc="gcc"
audio_drv_list=""
audio_card_list="ac97 es1370 sb16"
audio_possible_cards="ac97 es1370 sb16 cs4231a adlib gus"
host_cc="gcc"
ar="ar"
make="make"
install="install"
strip="strip"
objcopy="objcopy"
ld="ld"

# parse CC options first
for opt do
  optarg=`expr "x$opt" : 'x[^=]*=\(.*\)'`
  case "$opt" in
  --cross-prefix=*) cross_prefix="$optarg"
  ;;
  --cc=*) cc="$optarg"
  ;;
  esac
done

# OS specific
# Using uname is really, really broken.  Once we have the right set of checks
# we can eliminate it's usage altogether

cc="${cross_prefix}${cc}"
ar="${cross_prefix}${ar}"
strip="${cross_prefix}${strip}"
objcopy="${cross_prefix}${objcopy}"
ld="${cross_prefix}${ld}"

# check that the C compiler works.
cat > $TMPC <<EOF
int main(void) {}
EOF

if $cc $ARCH_CFLAGS -c -o $TMPO $TMPC > /dev/null 2> /dev/null ; then
  : C compiler works ok
else
    echo "ERROR: \"$cc\" either does not exist or does not work"
    exit 1
fi

check_define() {
cat > $TMPC <<EOF
#if !defined($1)
#error Not defined
#endif
int main(void) { return 0; }
EOF
  $cc $ARCH_CFLAGS -c -o $TMPO $TMPC > /dev/null 2> /dev/null
}

if check_define __i386__ ; then
  cpu="i386"
elif check_define __x86_64__ ; then
  cpu="x86_64"
elif check_define __sparc__ ; then
  # We can't check for 64 bit (when gcc is biarch) or V8PLUSA
  # They must be specified using --sparc_cpu
  if check_define __arch64__ ; then
    cpu="sparc64"
  else
    cpu="sparc"
  fi
elif check_define _ARCH_PPC ; then
  if check_define _ARCH_PPC64 ; then
    cpu="ppc64"
  else
    cpu="ppc"
  fi
else
  cpu=`uname -m`
fi

target_list="x86_64-softmmu"
case "$cpu" in
  i386|i486|i586|i686|i86pc|BePC)
    cpu="i386"
  ;;
  x86_64|amd64)
    cpu="x86_64"
  ;;
  alpha)
    cpu="alpha"
  ;;
  armv*b)
    cpu="armv4b"
  ;;
  armv*l)
    cpu="armv4l"
  ;;
  cris)
    cpu="cris"
  ;;
  parisc|parisc64)
    cpu="hppa"
  ;;
  ia64)
    cpu="ia64"
  ;;
  m68k)
    cpu="m68k"
  ;;
  microblaze)
    cpu="microblaze"
  ;;
  mips)
    cpu="mips"
  ;;
  mips64)
    cpu="mips64"
  ;;
  ppc)
    cpu="ppc"
  ;;
  ppc64)
    cpu="ppc64"
  ;;
  s390*)
    cpu="s390"
  ;;
  sparc|sun4[cdmuv])
    cpu="sparc"
  ;;
  sparc64)
    cpu="sparc64"
  ;;
  *)
    cpu="unknown"
  ;;
esac

kvm_version() {
    local fname="$(dirname "$0")/KVM_VERSION"

    if test -f "$fname"; then
        cat "$fname"
    else
        echo "kvm-devel"
    fi
}

gprof="no"
debug_tcg="no"
debug="no"
sparse="no"
strip_opt="yes"
bigendian="no"
mingw32="no"
EXESUF=""
slirp="yes"
vde="yes"
fmod_lib=""
fmod_inc=""
oss_lib=""
vnc_tls="yes"
vnc_sasl="yes"
bsd="no"
linux="no"
solaris="no"
kqemu="no"
profiler="no"
cocoa="no"
softmmu="yes"
linux_user="no"
darwin_user="no"
bsd_user="no"
build_docs="yes"
uname_release=""
curses="yes"
curl="yes"
pthread="yes"
aio="yes"
io_thread="no"
nptl="yes"
mixemu="no"
bluez="yes"
kvm="no"
kvm_trace="no"
kvm_cap_pit="no"
kvm_cap_device_assignment="no"
kerneldir=""
aix="no"
blobs="yes"
fdt="yes"
sdl="yes"
sdl_x11="no"
xen="yes"
pkgversion=" ($(kvm_version))"
signalfd="no"
eventfd="no"
cpu_emulation="yes"
kvm_kmod="no"

# OS specific
if check_define __linux__ ; then
  targetos="Linux"
elif check_define _WIN32 ; then
  targetos='MINGW32'
elif check_define __OpenBSD__ ; then
  targetos='OpenBSD'
elif check_define __sun__ ; then
  targetos='SunOS'
else
  targetos=`uname -s`
fi
case $targetos in
CYGWIN*)
mingw32="yes"
OS_CFLAGS="-mno-cygwin"
if [ "$cpu" = "i386" ] ; then
    kqemu="yes"
fi
audio_possible_drivers="sdl"
;;
MINGW32*)
mingw32="yes"
if [ "$cpu" = "i386" ] ; then
    kqemu="yes"
fi
audio_possible_drivers="dsound sdl fmod"
;;
GNU/kFreeBSD)
audio_drv_list="oss"
audio_possible_drivers="oss sdl esd pa"
if [ "$cpu" = "i386" -o "$cpu" = "x86_64" ] ; then
    kqemu="yes"
fi
;;
FreeBSD)
bsd="yes"
audio_drv_list="oss"
audio_possible_drivers="oss sdl esd pa"
if [ "$cpu" = "i386" -o "$cpu" = "x86_64" ] ; then
    kqemu="yes"
    kvm="yes"
fi
;;
DragonFly)
bsd="yes"
audio_drv_list="oss"
audio_possible_drivers="oss sdl esd pa"
if [ "$cpu" = "i386" -o "$cpu" = "x86_64" ] ; then
    kqemu="yes"
fi
aio="no"
;;
NetBSD)
bsd="yes"
audio_drv_list="oss"
audio_possible_drivers="oss sdl esd"
oss_lib="-lossaudio"
;;
OpenBSD)
bsd="yes"
openbsd="yes"
audio_drv_list="oss"
audio_possible_drivers="oss sdl esd"
oss_lib="-lossaudio"
;;
Darwin)
bsd="yes"
darwin="yes"
# on Leopard most of the system is 32-bit, so we have to ask the kernel it if we can run 64-bit userspace code
if [ "$cpu" = "i386" ] ; then
    is_x86_64=`sysctl -n hw.optional.x86_64`
    [ "$is_x86_64" = "1" ] && cpu=x86_64
fi
if [ "$cpu" = "x86_64" ] ; then
    OS_CFLAGS="-arch x86_64"
    LDFLAGS="-arch x86_64"
else
    OS_CFLAGS="-mdynamic-no-pic"
fi
darwin_user="yes"
cocoa="yes"
audio_drv_list="coreaudio"
audio_possible_drivers="coreaudio sdl fmod"
OS_LDFLAGS="-framework CoreFoundation -framework IOKit"
;;
SunOS)
    solaris="yes"
    make="gmake"
    install="ginstall"
    needs_libsunmath="no"
    solarisrev=`uname -r | cut -f2 -d.`
    # have to select again, because `uname -m` returns i86pc
    # even on an x86_64 box.
    solariscpu=`isainfo -k`
    if test "${solariscpu}" = "amd64" ; then
        cpu="x86_64"
    fi
    if [ "$cpu" = "i386" -o "$cpu" = "x86_64" ] ; then
        if test "$solarisrev" -le 9 ; then
            if test -f /opt/SUNWspro/prod/lib/libsunmath.so.1; then
                needs_libsunmath="yes"
            else
                echo "QEMU will not link correctly on Solaris 8/X86 or 9/x86 without"
                echo "libsunmath from the Sun Studio compilers tools, due to a lack of"
                echo "C99 math features in libm.so in Solaris 8/x86 and Solaris 9/x86"
                echo "Studio 11 can be downloaded from www.sun.com."
                exit 1
            fi
        fi
        if test "$solarisrev" -ge 9 ; then
            kqemu="yes"
        fi
    fi
    if test -f /usr/include/sys/soundcard.h ; then
        audio_drv_list="oss"
    fi
    audio_possible_drivers="oss sdl"
    OS_CFLAGS=-std=gnu99
;;
AIX)
aix="yes"
make="gmake"
;;
*)
audio_drv_list="oss"
audio_possible_drivers="oss alsa sdl esd pa"
linux="yes"
linux_user="yes"
usb="linux"
kvm="yes"
if [ "$cpu" = "i386" -o "$cpu" = "x86_64" ] ; then
    kqemu="yes"
    audio_possible_drivers="$audio_possible_drivers fmod"
    kvm="yes"
    kqemu="no"
fi
if [ "$cpu" = "ia64" ] ; then
     kvm="yes"
     xen="no"
     target_list="ia64-softmmu"
     cpu_emulation="no"
     gdbstub="no"
     slirp="no"
fi
if [ "$cpu" = "powerpc" ]; then
     kvm="yes"
fi
;;
esac

if [ "$bsd" = "yes" ] ; then
  if [ "$darwin" != "yes" ] ; then
    make="gmake"
    usb="bsd"
  fi
  bsd_user="yes"
fi

# find source path
source_path=`dirname "$0"`
source_path_used="no"
workdir=`pwd`
if [ -z "$source_path" ]; then
    source_path=$workdir
else
    source_path=`cd "$source_path"; pwd`
fi
[ -f "$workdir/vl.c" ] || source_path_used="yes"

werror=""

for opt do
  optarg=`expr "x$opt" : 'x[^=]*=\(.*\)'`
  case "$opt" in
  --help|-h) show_help=yes
  ;;
  --prefix=*) prefix="$optarg"
  ;;
  --interp-prefix=*) interp_prefix="$optarg"
  ;;
  --source-path=*) source_path="$optarg"
  source_path_used="yes"
  ;;
  --cross-prefix=*)
  ;;
  --cc=*)
  ;;
  --host-cc=*) host_cc="$optarg"
  ;;
  --make=*) make="$optarg"
  ;;
  --install=*) install="$optarg"
  ;;
  --extra-cflags=*) EXTRA_CFLAGS="$optarg"
  ;;
  --extra-ldflags=*) EXTRA_LDFLAGS="$optarg"
  ;;
  --cpu=*) cpu="$optarg"
  ;;
  --target-list=*) target_list="$optarg"
  ;;
  --enable-gprof) gprof="yes"
  ;;
  --static) static="yes"
  ;;
  --disable-sdl) sdl="no"
  ;;
  --fmod-lib=*) fmod_lib="$optarg"
  ;;
  --fmod-inc=*) fmod_inc="$optarg"
  ;;
  --oss-lib=*) oss_lib="$optarg"
  ;;
  --audio-card-list=*) audio_card_list=`echo "$optarg" | sed -e 's/,/ /g'`
  ;;
  --audio-drv-list=*) audio_drv_list="$optarg"
  ;;
  --enable-debug-tcg) debug_tcg="yes"
  ;;
  --disable-debug-tcg) debug_tcg="no"
  ;;
  --enable-debug)
      # Enable debugging options that aren't excessively noisy
      debug_tcg="yes"
      debug="yes"
      strip_opt="no"
  ;;
  --enable-sparse) sparse="yes"
  ;;
  --disable-sparse) sparse="no"
  ;;
  --disable-strip) strip_opt="no"
  ;;
  --disable-vnc-tls) vnc_tls="no"
  ;;
  --disable-vnc-sasl) vnc_sasl="no"
  ;;
  --disable-slirp) slirp="no"
  ;;
  --disable-vde) vde="no"
  ;;
  --disable-kqemu) kqemu="no"
  ;;
  --disable-xen) xen="no"
  ;;
  --disable-brlapi) brlapi="no"
  ;;
  --disable-bluez) bluez="no"
  ;;
  --disable-kvm) kvm="no"
  ;;
  --enable-profiler) profiler="yes"
  ;;
  --enable-cocoa)
      cocoa="yes" ;
      sdl="no" ;
      audio_drv_list="coreaudio `echo $audio_drv_list | sed s,coreaudio,,g`"
  ;;
  --disable-system) softmmu="no"
  ;;
  --enable-system) softmmu="yes"
  ;;
  --disable-linux-user) linux_user="no"
  ;;
  --enable-linux-user) linux_user="yes"
  ;;
  --disable-darwin-user) darwin_user="no"
  ;;
  --enable-darwin-user) darwin_user="yes"
  ;;
  --disable-bsd-user) bsd_user="no"
  ;;
  --enable-bsd-user) bsd_user="yes"
  ;;
  --enable-uname-release=*) uname_release="$optarg"
  ;;
  --sparc_cpu=*)
      sparc_cpu="$optarg"
      case $sparc_cpu in
        v7|v8) SP_CFLAGS="-m32 -mcpu=${sparc_cpu} -D__sparc_${sparc_cpu}__"; SP_LDFLAGS="-m32"
                 target_arch2="sparc"; cpu="sparc" ;;
        v8plus|v8plusa) SP_CFLAGS="-m32 -mcpu=ultrasparc -D__sparc_${sparc_cpu}__"; SP_LDFLAGS="-m32"
                 target_arch2="sparc"; cpu="sparc" ;;
        v9)    SP_CFLAGS="-m64 -mcpu=ultrasparc -D__sparc_${sparc_cpu}__"; SP_LDFLAGS="-m64"
                 target_arch2="sparc64"; cpu="sparc64" ;;
        *)     echo "undefined SPARC architecture. Exiting";exit 1;;
      esac
  ;;
  --enable-werror) werror="yes"
  ;;
  --disable-werror) werror="no"
  ;;
  --disable-curses) curses="no"
  ;;
  --disable-curl) curl="no"
  ;;
  --disable-nptl) nptl="no"
  ;;
  --enable-mixemu) mixemu="yes"
  ;;
  --disable-pthread) pthread="no"
  ;;
  --disable-aio) aio="no"
  ;;
  --enable-io-thread) io_thread="yes"
  ;;
  --disable-blobs) blobs="no"
  ;;
  --kerneldir=*) kerneldir="$optarg"
  ;;
  --with-kvm-trace) kvm_trace="yes"
  ;;
  --with-pkgversion=*) pkgversion=" ($optarg)"
  ;;
  --disable-docs) build_docs="no"
  ;;
  --disable-cpu-emulation) cpu_emulation="no"
  ;;
  *) echo "ERROR: unknown option $opt"; show_help="yes"
  ;;
  esac
done

# default flags for all hosts
CFLAGS="$CFLAGS -g -fno-strict-aliasing"
if test "$debug" = "no" ; then
  CFLAGS="$CFLAGS -O2"
fi
CFLAGS="$CFLAGS -Wall -Wundef -Wendif-labels -Wwrite-strings -Wmissing-prototypes -Wstrict-prototypes -Wredundant-decls"
LDFLAGS="$LDFLAGS -g"

# Consult white-list to determine whether to enable werror
# by default.  Only enable by default for git builds
if test -z "$werror" ; then
    z_version=`cut -f3 -d. $source_path/VERSION`
    if test "$z_version" = "50" -a \
        "$linux" = "yes" ; then
        werror="yes"
    else
        werror="no"
    fi
    # disable default werror for kvm
    werror="no"
fi

if test "$werror" = "yes" ; then
    CFLAGS="$CFLAGS -Werror"
fi

if test "$solaris" = "no" ; then
    if ld --version 2>/dev/null | grep "GNU ld" >/dev/null 2>/dev/null ; then
        LDFLAGS="$LDFLAGS -Wl,--warn-common"
    fi
fi

#
# If cpu ~= sparc and  sparc_cpu hasn't been defined, plug in the right
# ARCH_CFLAGS/ARCH_LDFLAGS (assume sparc_v8plus for 32-bit and sparc_v9 for 64-bit)
#
case "$cpu" in
    sparc) if test -z "$sparc_cpu" ; then
               ARCH_CFLAGS="-m32 -mcpu=ultrasparc -D__sparc_v8plus__"
               ARCH_LDFLAGS="-m32"
           else
               ARCH_CFLAGS="${SP_CFLAGS}"
               ARCH_LDFLAGS="${SP_LDFLAGS}"
           fi
           ARCH_CFLAGS="$ARCH_CFLAGS -ffixed-g2 -ffixed-g3"
           if test "$solaris" = "no" ; then
               ARCH_CFLAGS="$ARCH_CFLAGS -ffixed-g1 -ffixed-g6"
           fi
           ;;
    sparc64) if test -z "$sparc_cpu" ; then
               ARCH_CFLAGS="-m64 -mcpu=ultrasparc -D__sparc_v9__"
               ARCH_LDFLAGS="-m64"
           else
               ARCH_CFLAGS="${SP_CFLAGS}"
               ARCH_LDFLAGS="${SP_LDFLAGS}"
           fi
           if test "$solaris" = "no" ; then
               ARCH_CFLAGS="$ARCH_CFLAGS -ffixed-g5 -ffixed-g6 -ffixed-g7"
           else
               ARCH_CFLAGS="$ARCH_CFLAGS -ffixed-g1 -ffixed-g5 -ffixed-g6 -ffixed-g7"
           fi
           ;;
    s390)
           ARCH_CFLAGS="-march=z900"
           ;;
    i386)
           ARCH_CFLAGS="-m32"
           ARCH_LDFLAGS="-m32"
           ;;
    x86_64)
           ARCH_CFLAGS="-m64"
           ARCH_LDFLAGS="-m64"
           ;;
esac

if test x"$show_help" = x"yes" ; then
cat << EOF

Usage: configure [options]
Options: [defaults in brackets after descriptions]

EOF
echo "Standard options:"
echo "  --help                   print this message"
echo "  --prefix=PREFIX          install in PREFIX [$prefix]"
echo "  --interp-prefix=PREFIX   where to find shared libraries, etc."
echo "                           use %M for cpu name [$interp_prefix]"
echo "  --target-list=LIST       set target list [$target_list]"
echo ""
echo "kqemu kernel acceleration support:"
echo "  --disable-kqemu          disable kqemu support"
echo ""
echo "Advanced options (experts only):"
echo "  --source-path=PATH       path of source code [$source_path]"
echo "  --cross-prefix=PREFIX    use PREFIX for compile tools [$cross_prefix]"
echo "  --cc=CC                  use C compiler CC [$cc]"
echo "  --host-cc=CC             use C compiler CC [$host_cc] for dyngen etc."
echo "  --extra-cflags=CFLAGS    append extra C compiler flags CFLAGS"
echo "  --extra-ldflags=LDFLAGS  append extra linker flags LDFLAGS"
echo "  --make=MAKE              use specified make [$make]"
echo "  --install=INSTALL        use specified install [$install]"
echo "  --static                 enable static build [$static]"
echo "  --enable-debug-tcg       enable TCG debugging"
echo "  --disable-debug-tcg      disable TCG debugging (default)"
echo "  --enable-debug           enable common debug build options"
echo "  --enable-sparse          enable sparse checker"
echo "  --disable-sparse         disable sparse checker (default)"
echo "  --disable-strip          disable stripping binaries"
echo "  --disable-werror         disable compilation abort on warning"
echo "  --disable-sdl            disable SDL"
echo "  --enable-cocoa           enable COCOA (Mac OS X only)"
echo "  --audio-drv-list=LIST    set audio drivers list:"
echo "                           Available drivers: $audio_possible_drivers"
echo "  --audio-card-list=LIST   set list of emulated audio cards [$audio_card_list]"
echo "                           Available cards: $audio_possible_cards"
echo "  --enable-mixemu          enable mixer emulation"
echo "  --disable-xen            disable xen backend driver support"
echo "  --disable-brlapi         disable BrlAPI"
echo "  --disable-vnc-tls        disable TLS encryption for VNC server"
echo "  --disable-vnc-sasl       disable SASL encryption for VNC server"
echo "  --disable-curses         disable curses output"
echo "  --disable-curl           disable curl connectivity"
echo "  --disable-bluez          disable bluez stack connectivity"
echo "  --disable-kvm            disable KVM acceleration support"
echo "  --disable-nptl           disable usermode NPTL support"
echo "  --enable-system          enable all system emulation targets"
echo "  --disable-system         disable all system emulation targets"
echo "  --enable-linux-user      enable all linux usermode emulation targets"
echo "  --disable-linux-user     disable all linux usermode emulation targets"
echo "  --enable-darwin-user     enable all darwin usermode emulation targets"
echo "  --disable-darwin-user    disable all darwin usermode emulation targets"
echo "  --enable-bsd-user        enable all BSD usermode emulation targets"
echo "  --disable-bsd-user       disable all BSD usermode emulation targets"
echo "  --fmod-lib               path to FMOD library"
echo "  --fmod-inc               path to FMOD includes"
echo "  --oss-lib                path to OSS library"
echo "  --enable-uname-release=R Return R for uname -r in usermode emulation"
echo "  --sparc_cpu=V            Build qemu for Sparc architecture v7, v8, v8plus, v8plusa, v9"
echo "  --disable-vde            disable support for vde network"
echo "  --disable-pthread        disable pthread support"
echo "  --disable-aio            disable AIO support"
echo "  --enable-io-thread       enable IO thread"
echo "  --disable-blobs          disable installing provided firmware blobs"
echo "  --kerneldir=PATH         look for kernel includes in PATH"
echo "  --with-kvm-trace         enable building the KVM module with the kvm trace option"
echo "  --disable-cpu-emulation  disables use of qemu cpu emulation code"
echo ""
echo "NOTE: The object files are built at the place where configure is launched"
exit 1
fi

if test "$mingw32" = "yes" ; then
    linux="no"
    EXESUF=".exe"
    oss="no"
    linux_user="no"
    bsd_user="no"
    OS_CFLAGS="$OS_CFLAGS -DWIN32_LEAN_AND_MEAN -DWINVER=0x501"
fi

if test ! -x "$(which cgcc 2>/dev/null)"; then
    sparse="no"
fi

#
# Solaris specific configure tool chain decisions
#
if test "$solaris" = "yes" ; then
  solinst=`which $install 2> /dev/null | /usr/bin/grep -v "no $install in"`
  if test -z "$solinst" ; then
    echo "Solaris install program not found. Use --install=/usr/ucb/install or"
    echo "install fileutils from www.blastwave.org using pkg-get -i fileutils"
    echo "to get ginstall which is used by default (which lives in /opt/csw/bin)"
    exit 1
  fi
  if test "$solinst" = "/usr/sbin/install" ; then
    echo "Error: Solaris /usr/sbin/install is not an appropriate install program."
    echo "try ginstall from the GNU fileutils available from www.blastwave.org"
    echo "using pkg-get -i fileutils, or use --install=/usr/ucb/install"
    exit 1
  fi
  sol_ar=`which ar 2> /dev/null | /usr/bin/grep -v "no ar in"`
  if test -z "$sol_ar" ; then
    echo "Error: No path includes ar"
    if test -f /usr/ccs/bin/ar ; then
      echo "Add /usr/ccs/bin to your path and rerun configure"
    fi
    exit 1
  fi
fi


if test -z "$target_list" ; then
# these targets are portable
    if [ "$softmmu" = "yes" ] ; then
        target_list="\
i386-softmmu \
x86_64-softmmu \
arm-softmmu \
cris-softmmu \
m68k-softmmu \
microblaze-softmmu \
mips-softmmu \
mipsel-softmmu \
mips64-softmmu \
mips64el-softmmu \
ppc-softmmu \
ppcemb-softmmu \
ppc64-softmmu \
sh4-softmmu \
sh4eb-softmmu \
sparc-softmmu \
sparc64-softmmu \
"
    fi
# the following are Linux specific
    if [ "$linux_user" = "yes" ] ; then
        target_list="${target_list}\
i386-linux-user \
x86_64-linux-user \
alpha-linux-user \
arm-linux-user \
armeb-linux-user \
cris-linux-user \
m68k-linux-user \
microblaze-linux-user \
mips-linux-user \
mipsel-linux-user \
ppc-linux-user \
ppc64-linux-user \
ppc64abi32-linux-user \
sh4-linux-user \
sh4eb-linux-user \
sparc-linux-user \
sparc64-linux-user \
sparc32plus-linux-user \
"
    fi
# the following are Darwin specific
    if [ "$darwin_user" = "yes" ] ; then
        target_list="$target_list i386-darwin-user ppc-darwin-user "
    fi
# the following are BSD specific
    if [ "$bsd_user" = "yes" ] ; then
        target_list="${target_list}\
i386-bsd-user \
x86_64-bsd-user \
sparc-bsd-user \
sparc64-bsd-user \
"
    fi
else
    target_list=`echo "$target_list" | sed -e 's/,/ /g'`
fi
if test -z "$target_list" ; then
    echo "No targets enabled"
    exit 1
fi

if test -z "$cross_prefix" ; then

# ---
# big/little endian test
cat > $TMPC << EOF
#include <inttypes.h>
int main(int argc, char ** argv){
        volatile uint32_t i=0x01234567;
        return (*((uint8_t*)(&i))) == 0x67;
}
EOF

if $cc $ARCH_CFLAGS -o $TMPE $TMPC > /dev/null 2> /dev/null ; then
$TMPE && bigendian="yes"
else
echo big/little test failed
fi

else

# if cross compiling, cannot launch a program, so make a static guess
if test "$cpu" = "armv4b" \
     -o "$cpu" = "hppa" \
     -o "$cpu" = "m68k" \
     -o "$cpu" = "mips" \
     -o "$cpu" = "mips64" \
     -o "$cpu" = "ppc" \
     -o "$cpu" = "ppc64" \
     -o "$cpu" = "s390" \
     -o "$cpu" = "sparc" \
     -o "$cpu" = "sparc64"; then
    bigendian="yes"
fi

fi

# host long bits test
hostlongbits="32"
if test "$cpu" = "x86_64" \
     -o "$cpu" = "alpha" \
     -o "$cpu" = "ia64" \
     -o "$cpu" = "sparc64" \
     -o "$cpu" = "ppc64"; then
    hostlongbits="64"
fi

# Check host NPTL support
cat > $TMPC <<EOF
#include <sched.h>
#include <linux/futex.h>
void foo()
{
#if !defined(CLONE_SETTLS) || !defined(FUTEX_WAIT)
#error bork
#endif
}
EOF

if $cc $ARCH_CFLAGS -c -o $TMPO $TMPC > /dev/null 2> /dev/null ; then
  :
else
   nptl="no"
fi

##########################################
# KVM probe

case "$cpu" in
    i386 | x86_64)
	kvm_arch="x86"
	;;
    ppc)
        kvm_arch="powerpc"
        ;;
    *)
	kvm_arch="$cpu"
	;;
esac

kvm_cflags=""

if test "$kvm" = "yes" ; then

kvm_cflags="-I$source_path/kvm/include"
kvm_cflags="$kvm_cflags -I$source_path/kvm/include/$kvm_arch"

# test for KVM_CAP_PIT

cat > $TMPC <<EOF
#include <linux/kvm.h>
#ifndef KVM_CAP_PIT
#error "kvm no pit capability"
#endif
int main(void) { return 0; }
EOF
    if $cc $ARCH_CFLAGS $CFLAGS $kvm_cflags -o $TMPE ${OS_CFLAGS} $TMPC 2> /dev/null ; then
	kvm_cap_pit="yes"
    fi

# test for KVM_CAP_DEVICE_ASSIGNMENT

cat > $TMPC <<EOF
#include <linux/kvm.h>
#ifndef KVM_CAP_DEVICE_ASSIGNMENT
#error "kvm no device assignment capability"
#endif
int main(void) { return 0; }
EOF
    if $cc $ARCH_CFLAGS $CFLAGS $kvm_cflags -o $TMPE ${OS_CFLAGS} $TMPC 2> /dev/null ; then
	kvm_cap_device_assignment="yes"
    fi
fi

# libpci probe for kvm_cap_device_assignment
if test $kvm_cap_device_assignment = "yes" ; then
cat > $TMPC << EOF
#include <pci/pci.h>
#ifndef PCI_VENDOR_ID
#error NO LIBPCI
#endif
int main(void) { return 0; }
EOF
    if $cc $ARCH_CFLAGS -o $TMPE ${OS_CFLAGS} $TMPC 2>/dev/null ; then
        :
    else
        echo
        echo "Error: libpci check failed"
        echo "Disable KVM Device Assignment capability."
        echo
        kvm_cap_device_assignment="no"
    fi
fi

##########################################
# zlib check

cat > $TMPC << EOF
#include <zlib.h>
int main(void) { zlibVersion(); return 0; }
EOF
if $cc $ARCH_CFLAGS -o $TMPE ${OS_CFLAGS} $TMPC -lz > /dev/null 2> /dev/null ; then
    :
else
    echo
    echo "Error: zlib check failed"
    echo "Make sure to have the zlib libs and headers installed."
    echo
    exit 1
fi

##########################################
# xen probe

if test "$xen" = "yes" ; then
cat > $TMPC <<EOF
#include <xenctrl.h>
#include <xs.h>
int main(void) { xs_daemon_open(); xc_interface_open(); return 0; }
EOF
   if $cc $CFLAGS $ARCH_CFLAGS -c -o $TMPO $TMPC $LDFLAGS -lxenstore -lxenctrl 2> /dev/null > /dev/null ; then
      :
   else
      xen="no"
   fi
fi

##########################################
# SDL probe

sdl_too_old=no

if test "$sdl" = "yes" ; then
    sdl_config="sdl-config"
    sdl=no
    sdl_static=no

cat > $TMPC << EOF
#include <SDL.h>
#undef main /* We don't want SDL to override our main() */
int main( void ) { return SDL_Init (SDL_INIT_VIDEO); }
EOF
    if $cc $ARCH_CFLAGS -o $TMPE ${OS_CFLAGS} `$sdl_config --cflags 2> /dev/null` $TMPC `$sdl_config --libs 2> /dev/null` > $TMPSDLLOG 2>&1 ; then
        _sdlversion=`$sdl_config --version | sed 's/[^0-9]//g'`
        if test "$_sdlversion" -lt 121 ; then
            sdl_too_old=yes
        else
            if test "$cocoa" = "no" ; then
                sdl=yes
            fi
        fi

        # static link with sdl ?
        if test "$sdl" = "yes" ; then
            aa="no"
            `$sdl_config --static-libs 2>/dev/null | grep \\\-laa > /dev/null` && aa="yes"
            sdl_static_libs=`$sdl_config --static-libs 2>/dev/null`
            if [ "$aa" = "yes" ] ; then
                sdl_static_libs="$sdl_static_libs `aalib-config --static-libs`"
            fi

            if $cc -o $TMPE ${OS_CFLAGS} `$sdl_config --cflags 2> /dev/null` $TMPC $sdl_static_libs > /dev/null 2> /dev/null; then
                sdl_static=yes
            fi
        fi # static link
    fi # sdl compile test
else
    # Make sure to disable cocoa if sdl was set
    if test "$sdl" = "yes" ; then
       cocoa="no"
       audio_drv_list="`echo $audio_drv_list | sed s,coreaudio,,g`"
    fi
fi # -z $sdl

if test "$sdl" = "yes" ; then
cat > $TMPC <<EOF
#include <SDL.h>
#if defined(SDL_VIDEO_DRIVER_X11)
#include <X11/XKBlib.h>
#else
#error No x11 support
#endif
int main(void) { return 0; }
EOF
    if $cc $ARCH_CFLAGS -o $TMPE ${OS_CFLAGS} `$sdl_config --cflags 2> /dev/null` $TMPC `$sdl_config --libs 2> /dev/null` > /dev/null 2>&1 ; then
	sdl_x11="yes"
    fi
fi

##########################################
# VNC TLS detection
if test "$vnc_tls" = "yes" ; then
cat > $TMPC <<EOF
#include <gnutls/gnutls.h>
int main(void) { gnutls_session_t s; gnutls_init(&s, GNUTLS_SERVER); return 0; }
EOF
    vnc_tls_cflags=`pkg-config --cflags gnutls 2> /dev/null`
    vnc_tls_libs=`pkg-config --libs gnutls 2> /dev/null`
    if $cc $ARCH_CFLAGS -o $TMPE ${OS_CFLAGS} $vnc_tls_cflags $TMPC \
           $vnc_tls_libs > /dev/null 2> /dev/null ; then
	:
    else
	vnc_tls="no"
    fi
fi

##########################################
# VNC SASL detection
if test "$vnc_sasl" = "yes" ; then
cat > $TMPC <<EOF
#include <sasl/sasl.h>
#include <stdio.h>
int main(void) { sasl_server_init(NULL, "qemu"); return 0; }
EOF
    # Assuming Cyrus-SASL installed in /usr prefix
    vnc_sasl_cflags=""
    vnc_sasl_libs="-lsasl2"
    if $cc $ARCH_CFLAGS -o $TMPE ${OS_CFLAGS} $vnc_sasl_cflags $TMPC \
           $vnc_sasl_libs 2> /dev/null > /dev/null ; then
	:
    else
	vnc_sasl="no"
    fi
fi

##########################################
# fnmatch() probe, used for ACL routines
fnmatch="no"
cat > $TMPC << EOF
#include <fnmatch.h>
int main(void)
{
    fnmatch("foo", "foo", 0);
    return 0;
}
EOF
if $cc $ARCH_CFLAGS -o $TMPE $TMPC > /dev/null 2> /dev/null ; then
   fnmatch="yes"
fi

##########################################
# vde libraries probe
if test "$vde" = "yes" ; then
  cat > $TMPC << EOF
#include <libvdeplug.h>
int main(void)
{
    struct vde_open_args a = {0, 0, 0};
    vde_open("", "", &a);
    return 0;
}
EOF
    if $cc $ARCH_CFLAGS -o $TMPE $TMPC -lvdeplug > /dev/null 2> /dev/null ; then
        :
    else
        vde="no"
    fi
fi

##########################################
# Sound support libraries probe

audio_drv_probe()
{
    drv=$1
    hdr=$2
    lib=$3
    exp=$4
    cfl=$5
        cat > $TMPC << EOF
#include <$hdr>
int main(void) { $exp }
EOF
    if $cc $ARCH_CFLAGS $cfl -o $TMPE $TMPC $lib > /dev/null 2> /dev/null ; then
        :
    else
        echo
        echo "Error: $drv check failed"
        echo "Make sure to have the $drv libs and headers installed."
        echo
        exit 1
    fi
}

audio_drv_list=`echo "$audio_drv_list" | sed -e 's/,/ /g'`
for drv in $audio_drv_list; do
    case $drv in
    alsa)
    audio_drv_probe $drv alsa/asoundlib.h -lasound \
        "snd_pcm_t **handle; return snd_pcm_close(*handle);"
    ;;

    fmod)
    if test -z $fmod_lib || test -z $fmod_inc; then
        echo
        echo "Error: You must specify path to FMOD library and headers"
        echo "Example: --fmod-inc=/path/include/fmod --fmod-lib=/path/lib/libfmod-3.74.so"
        echo
        exit 1
    fi
    audio_drv_probe $drv fmod.h $fmod_lib "return FSOUND_GetVersion();" "-I $fmod_inc"
    ;;

    esd)
    audio_drv_probe $drv esd.h -lesd 'return esd_play_stream(0, 0, "", 0);'
    ;;

    pa)
    audio_drv_probe $drv pulse/simple.h -lpulse-simple \
        "pa_simple *s = NULL; pa_simple_free(s); return 0;"
    ;;

    oss|sdl|core|wav|dsound)
    # XXX: Probes for CoreAudio, DirectSound, SDL(?)
    ;;

    *)
    echo "$audio_possible_drivers" | grep -q "\<$drv\>" || {
        echo
        echo "Error: Unknown driver '$drv' selected"
        echo "Possible drivers are: $audio_possible_drivers"
        echo
        exit 1
    }
    ;;
    esac
done

##########################################
# BrlAPI probe

if test -z "$brlapi" ; then
    brlapi=no
cat > $TMPC << EOF
#include <brlapi.h>
int main( void ) { return brlapi__openConnection (NULL, NULL, NULL); }
EOF
    if $cc ${ARCH_CFLAGS} -o $TMPE ${OS_CFLAGS} $TMPC -lbrlapi > /dev/null 2> /dev/null ; then
	    brlapi=yes
    fi # brlapi compile test
fi # -z $brlapi

##########################################
# curses probe

if test "$curses" = "yes" ; then
  curses=no
  ncurses=no
  cat > $TMPC << EOF
#include <curses.h>
#ifdef __OpenBSD__
#define resize_term resizeterm
#endif
int main(void) { resize_term(0, 0); return curses_version(); }
EOF
  if $cc $ARCH_CFLAGS -o $TMPE $TMPC -lncurses > /dev/null 2> /dev/null ; then
    curses=yes
    ncurses=yes
  elif $cc $ARCH_CFLAGS -o $TMPE $TMPC -lcurses > /dev/null 2> /dev/null ; then
    curses=yes
  fi
fi # test "$curses"

##########################################
# curl probe

if test "$curl" = "yes" ; then
  curl=no
  cat > $TMPC << EOF
#include <curl/curl.h>
int main(void) { return curl_easy_init(); }
EOF
  curl_libs=`curl-config --libs 2>/dev/null`
 if $cc $ARCH_CFLAGS $curl_libs -o $TMPE $TMPC > /dev/null 2> /dev/null ; then
    curl=yes
  fi
fi # test "$curl"

##########################################
# bluez support probe
if test "$bluez" = "yes" ; then
  `pkg-config bluez 2> /dev/null` || bluez="no"
fi
if test "$bluez" = "yes" ; then
  cat > $TMPC << EOF
#include <bluetooth/bluetooth.h>
int main(void) { return bt_error(0); }
EOF
  bluez_cflags=`pkg-config --cflags bluez 2> /dev/null`
  bluez_libs=`pkg-config --libs bluez 2> /dev/null`
  if $cc $ARCH_CFLAGS -o $TMPE ${OS_CFLAGS} $bluez_cflags $TMPC \
      $bluez_libs > /dev/null 2> /dev/null ; then
    :
  else
    bluez="no"
  fi
fi

##########################################
# kvm probe
if test "$kvm" = "yes" ; then
    cat > $TMPC <<EOF
#include <linux/kvm.h>
#if !defined(KVM_API_VERSION) || KVM_API_VERSION < 12 || KVM_API_VERSION > 12
#error Invalid KVM version
#endif
#if !defined(KVM_CAP_USER_MEMORY)
#error Missing KVM capability KVM_CAP_USER_MEMORY
#endif
#if !defined(KVM_CAP_SET_TSS_ADDR)
#error Missing KVM capability KVM_CAP_SET_TSS_ADDR
#endif
#if !defined(KVM_CAP_DESTROY_MEMORY_REGION_WORKS)
#error Missing KVM capability KVM_CAP_DESTROY_MEMORY_REGION_WORKS
#endif
int main(void) { return 0; }
EOF
  if $cc $ARCH_CFLAGS -o $TMPE ${OS_CFLAGS} $kvm_cflags $TMPC \
      > /dev/null 2>/dev/null ; then
    :
  else
    kvm="no";
    if [ -x "`which awk 2>/dev/null`" ] && \
       [ -x "`which grep 2>/dev/null`" ]; then
      kvmerr=`LANG=C $cc $ARCH_CFLAGS -o $TMPE ${OS_CFLAGS} $kvm_cflags $TMPC 2>&1 \
	| grep "error: " \
	| awk -F "error: " '{if (NR>1) printf(", "); printf("%s",$2);}'`
      if test "$kvmerr" != "" ; then
        kvm="no - (${kvmerr})\n\
    NOTE: To enable KVM support, update your kernel to 2.6.29+ or install \
recent kvm-kmod from http://sourceforge.net/projects/kvm."
      fi
    fi
  fi
fi

##########################################
# pthread probe
PTHREADLIBS_LIST="-lpthread -lpthreadGC2"
PTHREADLIBS=""

if test "$pthread" = yes; then
  pthread=no
cat > $TMPC << EOF
#include <pthread.h>
int main(void) { pthread_create(0,0,0,0); return 0; }
EOF
  for pthread_lib in $PTHREADLIBS_LIST; do
    if $cc $ARCH_CFLAGS -o $TMPE $TMPC $pthread_lib 2> /dev/null > /dev/null ; then
      pthread=yes
      PTHREADLIBS="$pthread_lib"
      break
    fi
  done
fi

if test "$pthread" = no; then
   aio=no
   io_thread=no
fi

##########################################
# iovec probe
cat > $TMPC <<EOF
#include <sys/types.h>
#include <sys/uio.h>
#include <unistd.h>
int main(void) { struct iovec iov; return 0; }
EOF
iovec=no
if $cc $ARCH_CFLAGS -o $TMPE $TMPC > /dev/null 2> /dev/null ; then
  iovec=yes
fi

##########################################
# preadv probe
cat > $TMPC <<EOF
#include <sys/types.h>
#include <sys/uio.h>
#include <unistd.h>
int main(void) { preadv; }
EOF
preadv=no
if $cc $ARCH_CFLAGS -o $TMPE $TMPC > /dev/null 2> /dev/null ; then
  preadv=yes
fi

##########################################
# fdt probe
if test "$fdt" = "yes" ; then
    fdt=no
    cat > $TMPC << EOF
int main(void) { return 0; }
EOF
  if $cc $ARCH_CFLAGS -o $TMPE ${OS_CFLAGS} $TMPC -lfdt 2> /dev/null > /dev/null ; then
    fdt=yes
  fi
fi

#
# Check for xxxat() functions when we are building linux-user
# emulator.  This is done because older glibc versions don't
# have syscall stubs for these implemented.
#
atfile=no
cat > $TMPC << EOF
#define _ATFILE_SOURCE
#include <sys/types.h>
#include <fcntl.h>
#include <unistd.h>

int
main(void)
{
	/* try to unlink nonexisting file */
	return (unlinkat(AT_FDCWD, "nonexistent_file", 0));
}
EOF
if $cc $ARCH_CFLAGS -o $TMPE $TMPC 2> /dev/null > /dev/null ; then
  atfile=yes
fi

# Check for inotify functions when we are building linux-user
# emulator.  This is done because older glibc versions don't
# have syscall stubs for these implemented.  In that case we
# don't provide them even if kernel supports them.
#
inotify=no
cat > $TMPC << EOF
#include <sys/inotify.h>

int
main(void)
{
	/* try to start inotify */
	return inotify_init();
}
EOF
if $cc $ARCH_CFLAGS -o $TMPE $TMPC 2> /dev/null > /dev/null ; then
  inotify=yes
fi

# check if utimensat and futimens are supported
utimens=no
cat > $TMPC << EOF
#define _ATFILE_SOURCE
#define _GNU_SOURCE
#include <stddef.h>
#include <fcntl.h>

int main(void)
{
    utimensat(AT_FDCWD, "foo", NULL, 0);
    futimens(0, NULL);
    return 0;
}
EOF
if $cc $ARCH_CFLAGS -o $TMPE $TMPC 2> /dev/null ; then
  utimens=yes
fi

# check if pipe2 is there
pipe2=no
cat > $TMPC << EOF
#define _GNU_SOURCE
#include <unistd.h>
#include <fcntl.h>

int main(void)
{
    int pipefd[2];
    pipe2(pipefd, O_CLOEXEC);
    return 0;
}
EOF
if $cc $ARCH_CFLAGS -o $TMPE $TMPC 2> /dev/null ; then
  pipe2=yes
fi

# check if tee/splice is there. vmsplice was added same time.
splice=no
cat > $TMPC << EOF
#define _GNU_SOURCE
#include <unistd.h>
#include <fcntl.h>
#include <limits.h>

int main(void)
{
    int len, fd;
    len = tee(STDIN_FILENO, STDOUT_FILENO, INT_MAX, SPLICE_F_NONBLOCK);
    splice(STDIN_FILENO, NULL, fd, NULL, len, SPLICE_F_MOVE);
    return 0;
}
EOF
if $cc $ARCH_CFLAGS -o $TMPE $TMPC 2> /dev/null ; then
  splice=yes
fi

##########################################
# signalfd probe
cat > $TMPC << EOF
#define _GNU_SOURCE
#include <unistd.h>
#include <sys/syscall.h>
#include <signal.h>
int main(void) { return syscall(SYS_signalfd, -1, NULL, _NSIG / 8); }
EOF

if $cc $ARCH_CFLAGS -o $TMPE $TMPC 2> /dev/null ; then
  signalfd=yes
fi

##########################################
# eventfd probe
cat > $TMPC << EOF
#define _GNU_SOURCE
#include <unistd.h>
#include <sys/syscall.h>
int main(void) { return syscall(SYS_eventfd, 0); }
EOF

if $cc $ARCH_CFLAGS -o $TMPE $TMPC 2> /dev/null ; then
  eventfd=yes
fi

# Check if tools are available to build documentation.
if test "$build_docs" = "yes" -a \( ! -x "`which texi2html 2>/dev/null`" -o ! -x "`which pod2man 2>/dev/null`" \) ; then
  build_docs="no"
fi

##########################################
# Do we need librt
CLOCKLIBS=""
cat > $TMPC <<EOF
#include <signal.h>
#include <time.h>
int main(void) { clockid_t id; return clock_gettime(id, NULL); }
EOF

rt=no
if $cc $ARCH_CFLAGS -o $TMPE $TMPC > /dev/null 2> /dev/null ; then
  :
elif $cc $ARCH_CFLAGS -o $TMPE $TMPC -lrt > /dev/null 2> /dev/null ; then
  rt=yes
fi

if test "$rt" = "yes" ; then
  CLOCKLIBS="-lrt"
fi

if test "$mingw32" = "yes" ; then
  if test -z "$prefix" ; then
      prefix="c:\\\\Program Files\\\\Qemu"
  fi
  mansuffix=""
  datasuffix=""
  docsuffix=""
  binsuffix=""
else
  if test -z "$prefix" ; then
      prefix="/usr/local"
  fi
  mansuffix="/share/man"
  datasuffix="/share/qemu"
  docsuffix="/share/doc/qemu"
  binsuffix="/bin"
fi

if test -f kvm/kernel/configure; then
    kvm_kmod="yes"
    kmod_args=""
    if test -n "$kerneldir"; then
        kmod_args="--kerneldir=$kerneldir"
    fi
    if test "$kvm_trace" = "yes"; then
        kmod_args="$kmod_args --with-kvm-trace"
    fi
    # hope there are no spaces in kmod_args; can't use arrays because of
    # dash.
    (cd kvm/kernel; ./configure $kmod_args)
fi

echo "Install prefix    $prefix"
echo "BIOS directory    $prefix$datasuffix"
echo "binary directory  $prefix$binsuffix"
if test "$mingw32" = "no" ; then
echo "Manual directory  $prefix$mansuffix"
echo "ELF interp prefix $interp_prefix"
fi
echo "Source path       $source_path"
echo "C compiler        $cc"
echo "Host C compiler   $host_cc"
echo "ARCH_CFLAGS       $ARCH_CFLAGS"
echo "make              $make"
echo "install           $install"
echo "host CPU          $cpu"
echo "host big endian   $bigendian"
echo "target list       $target_list"
echo "tcg debug enabled $debug_tcg"
echo "gprof enabled     $gprof"
echo "sparse enabled    $sparse"
echo "strip binaries    $strip_opt"
echo "profiler          $profiler"
echo "static build      $static"
echo "-Werror enabled   $werror"
if test "$darwin" = "yes" ; then
    echo "Cocoa support     $cocoa"
fi
echo "SDL support       $sdl"
if test "$sdl" != "no" ; then
    echo "SDL static link   $sdl_static"
fi
echo "curses support    $curses"
echo "curl support      $curl"
echo "mingw32 support   $mingw32"
echo "Audio drivers     $audio_drv_list"
echo "Extra audio cards $audio_card_list"
echo "Mixer emulation   $mixemu"
echo "VNC TLS support   $vnc_tls"
if test "$vnc_tls" = "yes" ; then
    echo "    TLS CFLAGS    $vnc_tls_cflags"
    echo "    TLS LIBS      $vnc_tls_libs"
fi
echo "VNC SASL support  $vnc_sasl"
if test "$vnc_sasl" = "yes" ; then
    echo "    SASL CFLAGS    $vnc_sasl_cflags"
    echo "    SASL LIBS      $vnc_sasl_libs"
fi
if test -n "$sparc_cpu"; then
    echo "Target Sparc Arch $sparc_cpu"
fi
echo "kqemu support     $kqemu"
echo "xen support       $xen"
echo "CPU emulation     $cpu_emulation"
echo "brlapi support    $brlapi"
echo "Documentation     $build_docs"
[ ! -z "$uname_release" ] && \
echo "uname -r          $uname_release"
echo "NPTL support      $nptl"
echo "vde support       $vde"
echo "AIO support       $aio"
echo "IO thread         $io_thread"
echo "Install blobs     $blobs"
echo -e "KVM support       $kvm"
echo "KVM trace support $kvm_trace"
echo "fdt support       $fdt"
echo "preadv support    $preadv"

if test $sdl_too_old = "yes"; then
echo "-> Your SDL version is too old - please upgrade to have SDL support"
fi
#if test "$sdl_static" = "no"; then
#  echo "WARNING: cannot compile statically with SDL - qemu-fast won't have a graphical output"
#fi

config_host_mak="config-host.mak"
config_host_h="config-host.h"

#echo "Creating $config_host_mak and $config_host_h"

test -f $config_host_h && mv $config_host_h ${config_host_h}~

echo "# Automatically generated by configure - do not modify" > $config_host_mak
printf "# Configured with:" >> $config_host_mak
printf " '%s'" "$0" "$@" >> $config_host_mak
echo >> $config_host_mak
echo "/* Automatically generated by configure - do not modify */" > $config_host_h

echo "prefix=$prefix" >> $config_host_mak
echo "bindir=\${prefix}$binsuffix" >> $config_host_mak
echo "mandir=\${prefix}$mansuffix" >> $config_host_mak
echo "datadir=\${prefix}$datasuffix" >> $config_host_mak
echo "docdir=\${prefix}$docsuffix" >> $config_host_mak
echo "#define CONFIG_QEMU_SHAREDIR \"$prefix$datasuffix\"" >> $config_host_h
echo "MAKE=$make" >> $config_host_mak
echo "INSTALL=$install" >> $config_host_mak
echo "INSTALL_DIR=$install -d -m0755 -p" >> $config_host_mak
echo "INSTALL_DATA=$install -m0644 -p" >> $config_host_mak
echo "INSTALL_PROG=$install -m0755 -p" >> $config_host_mak
echo "CC=$cc" >> $config_host_mak
echo "HOST_CC=$host_cc" >> $config_host_mak
echo "AR=$ar" >> $config_host_mak
echo "OBJCOPY=$objcopy" >> $config_host_mak
echo "LD=$ld" >> $config_host_mak
echo "CFLAGS=$CFLAGS $OS_CFLAGS $ARCH_CFLAGS $EXTRA_CFLAGS" >> $config_host_mak
echo "LDFLAGS=$LDFLAGS $OS_LDFLAGS $ARCH_LDFLAGS $EXTRA_LDFLAGS" >> $config_host_mak
echo "EXESUF=$EXESUF" >> $config_host_mak
echo "PTHREADLIBS=$PTHREADLIBS" >> $config_host_mak
echo "CLOCKLIBS=$CLOCKLIBS" >> $config_host_mak
case "$cpu" in
  i386|x86_64|alpha|cris|hppa|ia64|m68k|microbaze|mips|mips64|ppc|ppc64|s390|sparc|sparc64)
    ARCH=$cpu
  ;;
  armv4b|arm4l)
    ARCH=arm
  ;;
  *)
    echo "Unsupported CPU = $cpu"
    exit 1
  ;;
esac
echo "ARCH=$ARCH" >> $config_host_mak
arch_name=`echo $ARCH | tr '[:lower:]' '[:upper:]'`
echo "#define HOST_$arch_name 1" >> $config_host_h

if test "$debug_tcg" = "yes" ; then
  echo "#define DEBUG_TCG 1" >> $config_host_h
fi
if test "$debug" = "yes" ; then
  echo "#define DEBUG_EXEC 1" >> $config_host_h
fi
if test "$sparse" = "yes" ; then
  echo "CC      := REAL_CC=\"\$(CC)\" cgcc"       >> $config_host_mak
  echo "HOST_CC := REAL_CC=\"\$(HOST_CC)\" cgcc"  >> $config_host_mak
  echo "CFLAGS  += -Wbitwise -Wno-transparent-union -Wno-old-initializer -Wno-non-pointer-null" >> $config_host_mak
fi
if test "$strip_opt" = "yes" ; then
  echo "STRIP_OPT=-s" >> $config_host_mak
fi
if test "$bigendian" = "yes" ; then
  echo "WORDS_BIGENDIAN=yes" >> $config_host_mak
  echo "#define WORDS_BIGENDIAN 1" >> $config_host_h
fi
echo "#define HOST_LONG_BITS $hostlongbits" >> $config_host_h
if test "$mingw32" = "yes" ; then
  echo "CONFIG_WIN32=y" >> $config_host_mak
  echo "#define CONFIG_WIN32 1" >> $config_host_h
else
  cat > $TMPC << EOF
#include <byteswap.h>
int main(void) { return bswap_32(0); }
EOF
  if $cc $ARCH_CFLAGS -o $TMPE $TMPC >/dev/null 2> /dev/null ; then
    echo "#define HAVE_BYTESWAP_H 1" >> $config_host_h
  fi
  cat > $TMPC << EOF
#include <sys/endian.h>
#include <sys/types.h>
#include <machine/bswap.h>
int main(void) { return bswap32(0); }
EOF
  if $cc $ARCH_CFLAGS -o $TMPE $TMPC >/dev/null 2> /dev/null ; then
    echo "#define HAVE_MACHINE_BSWAP_H 1" >> $config_host_h
  fi
fi

if [ "$openbsd" = "yes" ] ; then
  echo "#define ENOTSUP 4096" >> $config_host_h
fi

if test "$darwin" = "yes" ; then
  echo "CONFIG_DARWIN=y" >> $config_host_mak
  echo "#define CONFIG_DARWIN 1" >> $config_host_h
fi

if test "$aix" = "yes" ; then
  echo "CONFIG_AIX=y" >> $config_host_mak
  echo "#define CONFIG_AIX 1" >> $config_host_h
fi

if test "$solaris" = "yes" ; then
  echo "CONFIG_SOLARIS=y" >> $config_host_mak
  echo "#define HOST_SOLARIS $solarisrev" >> $config_host_h
  if test "$needs_libsunmath" = "yes" ; then
    echo "NEEDS_LIBSUNMATH=yes" >> $config_host_mak
    echo "#define NEEDS_LIBSUNMATH 1" >> $config_host_h
  fi
fi
if test -n "$sparc_cpu"; then
  echo "CONFIG__sparc_${sparc_cpu}__=y" >> $config_host_mak
  echo "#define __sparc_${sparc_cpu}__ 1" >> $config_host_h
fi
if test "$gprof" = "yes" ; then
  echo "TARGET_GPROF=yes" >> $config_host_mak
  echo "#define HAVE_GPROF 1" >> $config_host_h
fi
if test "$static" = "yes" ; then
  echo "CONFIG_STATIC=y" >> $config_host_mak
  echo "#define CONFIG_STATIC 1" >> $config_host_h
fi
if test $profiler = "yes" ; then
  echo "#define CONFIG_PROFILER 1" >> $config_host_h
fi
if test "$slirp" = "yes" ; then
  echo "CONFIG_SLIRP=y" >> $config_host_mak
  echo "#define CONFIG_SLIRP 1" >> $config_host_h
fi
if test "$vde" = "yes" ; then
  echo "CONFIG_VDE=y" >> $config_host_mak
  echo "#define CONFIG_VDE 1" >> $config_host_h
  echo "VDE_LIBS=-lvdeplug" >> $config_host_mak
fi
for card in $audio_card_list; do
    def=CONFIG_`echo $card | tr '[:lower:]' '[:upper:]'`
    echo "$def=y" >> $config_host_mak
    echo "#define $def 1" >> $config_host_h
done
echo "#define AUDIO_DRIVERS \\" >> $config_host_h
for drv in $audio_drv_list; do
    echo "    &${drv}_audio_driver, \\" >>$config_host_h
    def=CONFIG_`echo $drv | tr '[:lower:]' '[:upper:]'`
    echo "$def=y" >> $config_host_mak
    if test "$drv" = "fmod"; then
        echo "CONFIG_FMOD_LIB=$fmod_lib" >> $config_host_mak
        echo "CONFIG_FMOD_INC=$fmod_inc" >> $config_host_mak
    elif test "$drv" = "oss"; then
        echo "CONFIG_OSS_LIB=$oss_lib" >> $config_host_mak
    fi
done
echo "" >>$config_host_h
if test "$mixemu" = "yes" ; then
  echo "CONFIG_MIXEMU=y" >> $config_host_mak
  echo "#define CONFIG_MIXEMU 1" >> $config_host_h
fi
if test "$vnc_tls" = "yes" ; then
  echo "CONFIG_VNC_TLS=y" >> $config_host_mak
  echo "CONFIG_VNC_TLS_CFLAGS=$vnc_tls_cflags" >> $config_host_mak
  echo "CONFIG_VNC_TLS_LIBS=$vnc_tls_libs" >> $config_host_mak
  echo "#define CONFIG_VNC_TLS 1" >> $config_host_h
fi
if test "$vnc_sasl" = "yes" ; then
  echo "CONFIG_VNC_SASL=y" >> $config_host_mak
  echo "CONFIG_VNC_SASL_CFLAGS=$vnc_sasl_cflags" >> $config_host_mak
  echo "CONFIG_VNC_SASL_LIBS=$vnc_sasl_libs" >> $config_host_mak
  echo "#define CONFIG_VNC_SASL 1" >> $config_host_h
fi
if test "$fnmatch" = "yes" ; then
  echo "#define HAVE_FNMATCH_H 1" >> $config_host_h
fi
qemu_version=`head $source_path/VERSION`
<<<<<<< HEAD
echo "VERSION=$qemu_version" >>$config_mak
echo "#define QEMU_VERSION \"$qemu_version\"" >> $config_h
echo "#define QEMU_PKGVERSION \"$pkgversion\"" >> $config_h
=======
echo "VERSION=$qemu_version" >>$config_host_mak
echo "#define QEMU_VERSION \"$qemu_version\"" >> $config_host_h

echo "#define QEMU_PKGVERSION \"$pkgversion\"" >> $config_host_h
>>>>>>> 98ec69ac

echo "SRC_PATH=$source_path" >> $config_host_mak
if [ "$source_path_used" = "yes" ]; then
  echo "VPATH=$source_path" >> $config_host_mak
fi
echo "TARGET_DIRS=$target_list" >> $config_host_mak
if [ "$build_docs" = "yes" ] ; then
  echo "BUILD_DOCS=yes" >> $config_host_mak
fi
if test "$static" = "yes"; then
  sdl1=$sdl_static
else
  sdl1=$sdl
fi
if test "$sdl1" = "yes" ; then
  echo "#define CONFIG_SDL 1" >> $config_host_h
  echo "CONFIG_SDL=y" >> $config_host_mak
  if test "$target_softmmu" = "no" -o "$static" = "yes"; then
    echo "SDL_LIBS=$sdl_static_libs" >> $config_host_mak
  elif test "$sdl_x11" = "yes" ; then
    echo "SDL_LIBS=`$sdl_config --libs` -lX11" >> $config_host_mak
  else
    echo "SDL_LIBS=`$sdl_config --libs`" >> $config_host_mak
  fi
  if [ "${aa}" = "yes" ] ; then
    echo "SDL_CFLAGS=`$sdl_config --cflags` `aalib-config --cflags`" >> $config_host_mak
  else
    echo "SDL_CFLAGS=`$sdl_config --cflags`" >> $config_host_mak
  fi
fi
if test "$cocoa" = "yes" ; then
  echo "#define CONFIG_COCOA 1" >> $config_host_h
  echo "CONFIG_COCOA=y" >> $config_host_mak
fi
if test "$curses" = "yes" ; then
  echo "#define CONFIG_CURSES 1" >> $config_host_h
  echo "CONFIG_CURSES=y" >> $config_host_mak
  if test "$ncurses" = "yes" ; then
    echo "CURSES_LIBS=-lncurses" >> $config_host_mak
  else
    echo "CURSES_LIBS=-lcurses" >> $config_host_mak
  fi
fi
if test "$atfile" = "yes" ; then
  echo "#define CONFIG_ATFILE 1" >> $config_host_h
fi
if test "$utimens" = "yes" ; then
  echo "#define CONFIG_UTIMENSAT 1" >> $config_host_h
fi
if test "$pipe2" = "yes" ; then
  echo "#define CONFIG_PIPE2 1" >> $config_host_h
fi
if test "$splice" = "yes" ; then
  echo "#define CONFIG_SPLICE 1" >> $config_host_h
fi
if test "$inotify" = "yes" ; then
  echo "#define CONFIG_INOTIFY 1" >> $config_host_h
fi
if test "$curl" = "yes" ; then
  echo "CONFIG_CURL=y" >> $config_host_mak
  echo "CURL_LIBS=$curl_libs" >> $config_host_mak
  echo "#define CONFIG_CURL 1" >> $config_host_h
fi
if test "$brlapi" = "yes" ; then
  echo "CONFIG_BRLAPI=y" >> $config_host_mak
  echo "#define CONFIG_BRLAPI 1" >> $config_host_h
  echo "BRLAPI_LIBS=-lbrlapi" >> $config_host_mak
fi
if test "$bluez" = "yes" ; then
  echo "CONFIG_BLUEZ=y" >> $config_host_mak
  echo "CONFIG_BLUEZ_CFLAGS=$bluez_cflags" >> $config_host_mak
  echo "CONFIG_BLUEZ_LIBS=$bluez_libs" >> $config_host_mak
  echo "#define CONFIG_BLUEZ 1" >> $config_host_h
fi
if test "$xen" = "yes" ; then
  echo "XEN_LIBS=-lxenstore -lxenctrl -lxenguest" >> $config_host_mak
fi
if test "$aio" = "yes" ; then
  echo "#define CONFIG_AIO 1" >> $config_host_h
  echo "CONFIG_AIO=y" >> $config_host_mak
fi
if test "$io_thread" = "yes" ; then
  echo "CONFIG_IOTHREAD=y" >> $config_host_mak
  echo "#define CONFIG_IOTHREAD 1" >> $config_host_h
fi
if test "$blobs" = "yes" ; then
  echo "INSTALL_BLOBS=yes" >> $config_host_mak
fi
if test "$iovec" = "yes" ; then
  echo "#define HAVE_IOVEC 1" >> $config_host_h
fi
if test "$preadv" = "yes" ; then
  echo "#define HAVE_PREADV 1" >> $config_host_h
fi
if test "$fdt" = "yes" ; then
  echo "#define HAVE_FDT 1" >> $config_host_h
  echo "FDT_LIBS=-lfdt" >> $config_host_mak
fi
if test "$signalfd" = "yes" ; then
  echo "#define CONFIG_signalfd 1" >> $config_h
fi
if test "$eventfd" = "yes" ; then
  echo "#define CONFIG_eventfd 1" >> $config_h
fi

# XXX: suppress that
if [ "$bsd" = "yes" ] ; then
  echo "#define O_LARGEFILE 0" >> $config_host_h
  echo "#define MAP_ANONYMOUS MAP_ANON" >> $config_host_h
  echo "#define HOST_BSD 1" >> $config_host_h
fi

echo "#define CONFIG_UNAME_RELEASE \"$uname_release\"" >> $config_host_h

# USB host support
case "$usb" in
linux)
  echo "HOST_USB=linux" >> $config_host_mak
;;
bsd)
  echo "HOST_USB=bsd" >> $config_host_mak
;;
*)
  echo "HOST_USB=stub" >> $config_host_mak
;;
esac

# Determine what linker flags to use to force archive inclusion
check_linker_flags()
{
    w2=
    if test "$2" ; then
	w2=-Wl,$2
    fi
    $cc $ARCH_CFLAGS -o $TMPE $OS_CFLAGS $TMPC -Wl,$1 ${w2} >/dev/null 2>/dev/null
}

cat > $TMPC << EOF
int main(void) { }
EOF
if check_linker_flags --whole-archive --no-whole-archive ; then
    # GNU ld
    echo "ARLIBS_BEGIN=-Wl,--whole-archive" >> $config_host_mak
    echo "ARLIBS_END=-Wl,--no-whole-archive" >> $config_host_mak
elif check_linker_flags -z,allextract -z,defaultextract ; then
    # Solaris ld
    echo "ARLIBS_BEGIN=-Wl,-z,allextract" >> $config_host_mak
    echo "ARLIBS_END=-Wl,-z,defaultextract" >> $config_host_mak
elif check_linker_flags -all_load ; then
    # Mac OS X
    echo "ARLIBS_BEGIN=-all_load" >> $config_host_mak
    echo "ARLIBS_END=" >> $config_host_mak
else
    echo "Error: your linker does not support --whole-archive or -z."
    echo "Please report to qemu-devel@nongnu.org"
    exit 1
fi

if test "$xen" = "yes" ;
    then
    echo "CONFIG_XEN=y" >> $config_host_mak
fi

# this is a temp hack needed for kvm
if test "$kvm" = "yes" ; then
    echo "KVM_CFLAGS=$kvm_cflags" >> $config_mak
fi

echo "KVM_KMOD=$kvm_kmod" >> $config_mak

tools=
if test `expr "$target_list" : ".*softmmu.*"` != 0 ; then
  tools="qemu-img\$(EXESUF) $tools"
  if [ "$linux" = "yes" ] ; then
      tools="qemu-nbd\$(EXESUF) qemu-io\$(EXESUF) $tools"
  fi
fi
echo "TOOLS=$tools" >> $config_host_mak

roms=
if test "$cpu" = "i386" -o "$cpu" = "x86_64" ; then
  roms="pc-bios/optionrom"
fi
echo "ROMS=$roms" >> $config_host_mak

if test -f ${config_host_h}~ ; then
  if cmp -s $config_host_h ${config_host_h}~ ; then
    mv ${config_host_h}~ $config_host_h
  else
    rm ${config_host_h}~
  fi
fi

for target in $target_list; do
target_dir="$target"
config_mak=$target_dir/config.mak
config_h=$target_dir/config.h
target_arch2=`echo $target | cut -d '-' -f 1`
target_bigendian="no"
case "$target_arch2" in
  armeb|m68k|microblaze|mips|mipsn32|mips64|ppc|ppcemb|ppc64|ppc64abi32|sh4eb|sparc|sparc64|sparc32plus)
  target_bigendian=yes
  ;;
esac
target_softmmu="no"
target_user_only="no"
target_linux_user="no"
target_darwin_user="no"
target_bsd_user="no"
case "$target" in
  ${target_arch2}-softmmu)
    target_softmmu="yes"
    ;;
  ${target_arch2}-linux-user)
    target_user_only="yes"
    target_linux_user="yes"
    ;;
  ${target_arch2}-darwin-user)
    target_user_only="yes"
    target_darwin_user="yes"
    ;;
  ${target_arch2}-bsd-user)
    target_user_only="yes"
    target_bsd_user="yes"
    ;;
  *)
    echo "ERROR: Target '$target' not recognised"
    exit 1
    ;;
esac

#echo "Creating $config_mak, $config_h and $target_dir/Makefile"

test -f $config_h && mv $config_h ${config_h}~

mkdir -p $target_dir
mkdir -p $target_dir/fpu
mkdir -p $target_dir/tcg
if test "$target" = "arm-linux-user" -o "$target" = "armeb-linux-user" -o "$target" = "arm-bsd-user" -o "$target" = "armeb-bsd-user" ; then
  mkdir -p $target_dir/nwfpe
fi

#
# don't use ln -sf as not all "ln -sf" over write the file/link
#
rm -f $target_dir/Makefile
ln -s $source_path/Makefile.target $target_dir/Makefile


echo "# Automatically generated by configure - do not modify" > $config_mak
echo "/* Automatically generated by configure - do not modify */" > $config_h


echo "include ../config-host.mak" >> $config_mak
echo "#include \"../config-host.h\"" >> $config_h

bflt="no"
elfload32="no"
target_nptl="no"
interp_prefix1=`echo "$interp_prefix" | sed "s/%M/$target_arch2/g"`
echo "#define CONFIG_QEMU_PREFIX \"$interp_prefix1\"" >> $config_h
gdb_xml_files=""

disable_cpu_emulation() {
  if test $cpu_emulation = "no"; then
    echo "#define NO_CPU_EMULATION 1" >> $config_h
    echo "NO_CPU_EMULATION=1" >> $config_mak
  fi
}

configure_kvm() {
  if test "$kvm" = "yes" -a "$target_softmmu" = "yes" -a \
          \( "$cpu" = "i386" -o "$cpu" = "x86_64" -o "$cpu" = "ia64" -o "$cpu" = "powerpc" \); then
    echo "#define CONFIG_KVM 1" >> $config_h
    echo "CONFIG_KVM=y" >> $config_mak
    echo "KVM_CFLAGS=$kvm_cflags" >> $config_mak
    if test $kvm_cap_pit = "yes" ; then
	echo "USE_KVM_PIT=1" >> $config_mak
	echo "#define USE_KVM_PIT 1" >> $config_h
    fi
    if test $kvm_cap_device_assignment = "yes" ; then
	echo "USE_KVM_DEVICE_ASSIGNMENT=1" >> $config_mak
	echo "#define USE_KVM_DEVICE_ASSIGNMENT 1" >> $config_h
    fi
    disable_cpu_emulation
  fi
}

TARGET_ARCH="$target_arch2"
TARGET_BASE_ARCH=""
TARGET_ABI_DIR=""

case "$target_arch2" in
  i386)
    target_phys_bits=32
  ;;
  x86_64)
    TARGET_BASE_ARCH=i386
    target_phys_bits=64
  ;;
  ia64)
    echo "TARGET_ARCH=ia64" >> $config_mak
    echo "#define TARGET_ARCH \"ia64\"" >> $config_h
    echo "#define TARGET_IA64 1" >> $config_h
    target_phys_bits=64
  ;;
  alpha)
    target_phys_bits=64
  ;;
  arm|armeb)
    TARGET_ARCH=arm
    bflt="yes"
    target_nptl="yes"
    gdb_xml_files="arm-core.xml arm-vfp.xml arm-vfp3.xml arm-neon.xml"
    target_phys_bits=32
  ;;
  cris)
    target_nptl="yes"
    target_phys_bits=32
  ;;
  m68k)
    bflt="yes"
    gdb_xml_files="cf-core.xml cf-fp.xml"
    target_phys_bits=32
  ;;
  microblaze)
    bflt="yes"
    target_nptl="yes"
    target_phys_bits=32
  ;;
  mips|mipsel)
    TARGET_ARCH=mips
    echo "#define TARGET_ABI_MIPSO32 1" >> $config_h
    target_nptl="yes"
    target_phys_bits=64
  ;;
  mipsn32|mipsn32el)
    TARGET_ARCH=mipsn32
    TARGET_BASE_ARCH=mips
    echo "#define TARGET_ABI_MIPSN32 1" >> $config_h
    target_phys_bits=64
  ;;
  mips64|mips64el)
    TARGET_ARCH=mips64
    TARGET_BASE_ARCH=mips
    echo "#define TARGET_ABI_MIPSN64 1" >> $config_h
    target_phys_bits=64
  ;;
  ppc)
    gdb_xml_files="power-core.xml power-fpu.xml power-altivec.xml power-spe.xml"
    target_phys_bits=32
  ;;
  ppcemb)
    TARGET_BASE_ARCH=ppc
    TARGET_ABI_DIR=ppc
    gdb_xml_files="power-core.xml power-fpu.xml power-altivec.xml power-spe.xml"
    target_phys_bits=64
  ;;
  ppc64)
    TARGET_BASE_ARCH=ppc
    TARGET_ABI_DIR=ppc
    gdb_xml_files="power64-core.xml power-fpu.xml power-altivec.xml power-spe.xml"
    target_phys_bits=64
  ;;
  ppc64abi32)
    TARGET_ARCH=ppc64
    TARGET_BASE_ARCH=ppc
    TARGET_ABI_DIR=ppc
    echo "#define TARGET_ABI32 1" >> $config_h
    gdb_xml_files="power64-core.xml power-fpu.xml power-altivec.xml power-spe.xml"
    target_phys_bits=64
  ;;
  sh4|sh4eb)
    TARGET_ARCH=sh4
    bflt="yes"
    target_nptl="yes"
    target_phys_bits=32
  ;;
  sparc)
    target_phys_bits=64
  ;;
  sparc64)
    TARGET_BASE_ARCH=sparc
    elfload32="yes"
    target_phys_bits=64
  ;;
  sparc32plus)
    TARGET_ARCH=sparc64
    TARGET_BASE_ARCH=sparc
    TARGET_ABI_DIR=sparc
    echo "#define TARGET_ABI32 1" >> $config_h
    target_phys_bits=64
  ;;
  *)
    echo "Unsupported target CPU"
    exit 1
  ;;
esac
echo "TARGET_ARCH=$TARGET_ARCH" >> $config_mak
echo "TARGET_ARCH2=$target_arch2" >> $config_mak
echo "#define TARGET_ARCH \"$TARGET_ARCH\"" >> $config_h
target_arch_name=`echo $TARGET_ARCH | tr '[:lower:]' '[:upper:]'`
echo "#define TARGET_$target_arch_name 1" >> $config_h
if [ "$TARGET_BASE_ARCH" = "" ]; then
  TARGET_BASE_ARCH=$TARGET_ARCH
else
  target_base_arch_name=`echo $TARGET_BASE_ARCH | tr '[:lower:]' '[:upper:]'`
  echo "#define TARGET_$target_base_arch_name 1" >> $config_h
fi
echo "TARGET_BASE_ARCH=$TARGET_BASE_ARCH" >> $config_mak
if [ "$TARGET_ABI_DIR" = "" ]; then
  TARGET_ABI_DIR=$TARGET_ARCH
fi
echo "TARGET_ABI_DIR=$TARGET_ABI_DIR" >> $config_mak
if [ $target_phys_bits -lt $hostlongbits ] ; then
  target_phys_bits=$hostlongbits
fi
case "$target_arch2" in
  i386|x86_64)
    if test "$xen" = "yes" -a "$target_softmmu" = "yes" ; then
      echo "CONFIG_XEN=y" >> $config_mak
      echo "#define CONFIG_XEN 1" >> $config_h
    fi
    if test $kqemu = "yes" -a "$target_softmmu" = "yes"
    then
      echo "CONFIG_KQEMU=y" >> $config_mak
      echo "#define CONFIG_KQEMU 1" >> $config_h
    fi
esac
case "$target_arch2" in
  i386|x86_64|ppcemb)
    # Make sure the target and host cpus are compatible
    if test "$kvm" = "yes" -a "$target_softmmu" = "yes" -a \
      \( "$target_arch2" = "$cpu" -o \
      \( "$target_arch2" = "ppcemb" -a "$cpu" = "ppc" \) -o \
      \( "$target_arch2" = "x86_64" -a "$cpu" = "i386"   \) -o \
      \( "$target_arch2" = "i386"   -a "$cpu" = "x86_64" \) \) ; then
      echo "CONFIG_KVM=y" >> $config_mak
      echo "KVM_CFLAGS=$kvm_cflags" >> $config_mak
      echo "#define CONFIG_KVM 1" >> $config_h
      configure_kvm
    fi
esac
echo "HWLIB=../libhw$target_phys_bits/libqemuhw$target_phys_bits.a" >> $config_mak
echo "#define TARGET_PHYS_ADDR_BITS $target_phys_bits" >> $config_h
echo "subdir-$target: subdir-libhw$target_phys_bits" >> $config_host_mak
if test "$target_bigendian" = "yes" ; then
  echo "TARGET_WORDS_BIGENDIAN=yes" >> $config_mak
  echo "#define TARGET_WORDS_BIGENDIAN 1" >> $config_h
fi
if test "$target_softmmu" = "yes" ; then
  echo "CONFIG_SOFTMMU=y" >> $config_mak
  echo "#define CONFIG_SOFTMMU 1" >> $config_h
fi
if test "$target_user_only" = "yes" ; then
  echo "CONFIG_USER_ONLY=y" >> $config_mak
  echo "#define CONFIG_USER_ONLY 1" >> $config_h
fi
if test "$target_linux_user" = "yes" ; then
  echo "CONFIG_LINUX_USER=y" >> $config_mak
  echo "#define CONFIG_LINUX_USER 1" >> $config_h
fi
if test "$target_darwin_user" = "yes" ; then
  echo "CONFIG_DARWIN_USER=y" >> $config_mak
  echo "#define CONFIG_DARWIN_USER 1" >> $config_h
fi
list=""
if test ! -z "$gdb_xml_files" ; then
  for x in $gdb_xml_files; do
    list="$list $source_path/gdb-xml/$x"
  done
fi
echo "TARGET_XML_FILES=$list" >> $config_mak

if test "$target_arch2" = "arm" \
     -o "$target_arch2" = "armeb" \
     -o "$target_arch2" = "m68k" \
     -o "$target_arch2" = "microblaze" \
     -o "$target_arch2" = "mips" \
     -o "$target_arch2" = "mipsel" \
     -o "$target_arch2" = "mipsn32" \
     -o "$target_arch2" = "mipsn32el" \
     -o "$target_arch2" = "mips64" \
     -o "$target_arch2" = "mips64el" \
     -o "$target_arch2" = "ppc" \
     -o "$target_arch2" = "ppc64" \
     -o "$target_arch2" = "ppc64abi32" \
     -o "$target_arch2" = "ppcemb" \
     -o "$target_arch2" = "sparc" \
     -o "$target_arch2" = "sparc64" \
     -o "$target_arch2" = "sparc32plus"; then
  echo "CONFIG_SOFTFLOAT=y" >> $config_mak
  echo "#define CONFIG_SOFTFLOAT 1" >> $config_h
fi
if test "$target_user_only" = "yes" -a "$bflt" = "yes"; then
  echo "TARGET_HAS_BFLT=y" >> $config_mak
  echo "#define TARGET_HAS_BFLT 1" >> $config_h
fi
if test "$target_user_only" = "yes" \
        -a "$nptl" = "yes" -a "$target_nptl" = "yes"; then
  echo "#define USE_NPTL 1" >> $config_h
fi
# 32 bit ELF loader in addition to native 64 bit loader?
if test "$target_user_only" = "yes" -a "$elfload32" = "yes"; then
  echo "TARGET_HAS_ELFLOAD32=y" >> $config_mak
  echo "#define TARGET_HAS_ELFLOAD32 1" >> $config_h
fi
if test "$target_bsd_user" = "yes" ; then
  echo "CONFIG_BSD_USER=y" >> $config_mak
  echo "#define CONFIG_BSD_USER 1" >> $config_h
fi

test -f ${config_h}~ && cmp -s $config_h ${config_h}~ && mv ${config_h}~ $config_h

done # for target in $targets

# build tree in object directory if source path is different from current one
if test "$source_path_used" = "yes" ; then
    DIRS="tests tests/cris slirp audio block pc-bios/optionrom"
    FILES="Makefile tests/Makefile"
    FILES="$FILES tests/cris/Makefile tests/cris/.gdbinit"
    FILES="$FILES tests/test-mmap.c"
    FILES="$FILES pc-bios/optionrom/Makefile"
    for dir in $DIRS ; do
            mkdir -p $dir
    done
    # remove the link and recreate it, as not all "ln -sf" overwrite the link
    for f in $FILES ; do
        rm -f $f
        ln -s $source_path/$f $f
    done
fi

for hwlib in 32 64; do
  d=libhw$hwlib
  mkdir -p $d
  rm -f $d/Makefile
  ln -s $source_path/Makefile.hw $d/Makefile
  echo "HWLIB=libqemuhw$hwlib.a" > $d/config.mak
  echo "CPPFLAGS=-DTARGET_PHYS_ADDR_BITS=$hwlib" >> $d/config.mak
done<|MERGE_RESOLUTION|>--- conflicted
+++ resolved
@@ -1775,16 +1775,10 @@
   echo "#define HAVE_FNMATCH_H 1" >> $config_host_h
 fi
 qemu_version=`head $source_path/VERSION`
-<<<<<<< HEAD
-echo "VERSION=$qemu_version" >>$config_mak
-echo "#define QEMU_VERSION \"$qemu_version\"" >> $config_h
-echo "#define QEMU_PKGVERSION \"$pkgversion\"" >> $config_h
-=======
 echo "VERSION=$qemu_version" >>$config_host_mak
 echo "#define QEMU_VERSION \"$qemu_version\"" >> $config_host_h
 
 echo "#define QEMU_PKGVERSION \"$pkgversion\"" >> $config_host_h
->>>>>>> 98ec69ac
 
 echo "SRC_PATH=$source_path" >> $config_host_mak
 if [ "$source_path_used" = "yes" ]; then
@@ -1884,10 +1878,10 @@
   echo "FDT_LIBS=-lfdt" >> $config_host_mak
 fi
 if test "$signalfd" = "yes" ; then
-  echo "#define CONFIG_signalfd 1" >> $config_h
+  echo "#define CONFIG_signalfd 1" >> $config_host_h
 fi
 if test "$eventfd" = "yes" ; then
-  echo "#define CONFIG_eventfd 1" >> $config_h
+  echo "#define CONFIG_eventfd 1" >> $config_host_h
 fi
 
 # XXX: suppress that
@@ -1950,10 +1944,10 @@
 
 # this is a temp hack needed for kvm
 if test "$kvm" = "yes" ; then
-    echo "KVM_CFLAGS=$kvm_cflags" >> $config_mak
-fi
-
-echo "KVM_KMOD=$kvm_kmod" >> $config_mak
+    echo "KVM_CFLAGS=$kvm_cflags" >> $config_host_mak
+fi
+
+echo "KVM_KMOD=$kvm_kmod" >> $config_host_mak
 
 tools=
 if test `expr "$target_list" : ".*softmmu.*"` != 0 ; then
@@ -2050,8 +2044,8 @@
 
 disable_cpu_emulation() {
   if test $cpu_emulation = "no"; then
-    echo "#define NO_CPU_EMULATION 1" >> $config_h
-    echo "NO_CPU_EMULATION=1" >> $config_mak
+    echo "#define NO_CPU_EMULATION 1" >> $config_host_h
+    echo "NO_CPU_EMULATION=1" >> $config_host_mak
   fi
 }
 
@@ -2086,9 +2080,9 @@
     target_phys_bits=64
   ;;
   ia64)
-    echo "TARGET_ARCH=ia64" >> $config_mak
-    echo "#define TARGET_ARCH \"ia64\"" >> $config_h
-    echo "#define TARGET_IA64 1" >> $config_h
+    echo "TARGET_ARCH=ia64" >> $config_host_mak
+    echo "#define TARGET_ARCH \"ia64\"" >> $config_host_h
+    echo "#define TARGET_IA64 1" >> $config_host_h
     target_phys_bits=64
   ;;
   alpha)
