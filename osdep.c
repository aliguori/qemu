--- conflicted
+++ resolved
@@ -293,15 +293,9 @@
  */
 int qemu_eventfd(int fds[2])
 {
-<<<<<<< HEAD
+    int ret;
+
 #ifdef CONFIG_EVENTFD
-    int ret;
-
-=======
-    int ret;
-
-#ifdef CONFIG_EVENTFD
->>>>>>> f3dfda61
     ret = eventfd(0, 0);
     if (ret >= 0) {
         fds[0] = ret;
