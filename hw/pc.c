--- conflicted
+++ resolved
@@ -34,11 +34,8 @@
 #include "loader.h"
 #include "elf.h"
 #include "multiboot.h"
-<<<<<<< HEAD
 #include "device-assignment.h"
 #include "kvm.h"
-=======
->>>>>>> 845773ab
 
 /* output Bochs bios info messages */
 //#define DEBUG_BIOS
@@ -57,13 +54,6 @@
 #define FW_CFG_IRQ0_OVERRIDE (FW_CFG_ARCH_LOCAL + 2)
 #define FW_CFG_E820_TABLE (FW_CFG_ARCH_LOCAL + 3)
 
-<<<<<<< HEAD
-#define MAX_IDE_BUS 2
-
-qemu_irq *ioapic_irq_hack;
-
-=======
->>>>>>> 845773ab
 #define E820_NR_ENTRIES		16
 
 struct e820_entry {
@@ -1002,158 +992,26 @@
     *floppy_controller = fdctrl_init_isa(fd);
 }
 
-<<<<<<< HEAD
-/* PC hardware initialisation */
-static void pc_init1(ram_addr_t ram_size,
-                     const char *boot_device,
-                     const char *kernel_filename,
-                     const char *kernel_cmdline,
-                     const char *initrd_filename,
-                     const char *cpu_model,
-                     int pci_enabled)
-{
-    int i;
-    ram_addr_t below_4g_mem_size, above_4g_mem_size;
-    PCIBus *pci_bus;
-    PCII440FXState *i440fx_state;
-    int piix3_devfn = -1;
-    qemu_irq *cpu_irq;
-    qemu_irq *isa_irq;
-    qemu_irq *i8259;
-    qemu_irq *cmos_s3;
-    qemu_irq *smi_irq;
-    IsaIrqState *isa_irq_state;
-    DriveInfo *hd[MAX_IDE_BUS * MAX_IDE_DEVS];
-    FDCtrl *floppy_controller;
-    RTCState *rtc_state;
-
-    pc_cpus_init(cpu_model);
-
-    vmport_init();
-
-    /* allocate ram and load rom/bios */
-    pc_memory_init(ram_size, kernel_filename, kernel_cmdline, initrd_filename,
-                   &below_4g_mem_size, &above_4g_mem_size);
-
-
-    cpu_irq = pc_allocate_cpu_irq();
-#ifdef KVM_CAP_IRQCHIP
-    if (kvm_enabled() && kvm_irqchip_in_kernel()) {
-        isa_irq_state = qemu_mallocz(sizeof(*isa_irq_state));
-        if (pci_enabled) {
-            isa_irq_state->ioapic = ioapic_init();
-        }
-        isa_irq = i8259 = kvm_i8259_init(cpu_irq[0]);
-        ioapic_irq_hack = isa_irq;
-    } else
-#endif
-    {
-        i8259 = i8259_init(cpu_irq[0]);
-        isa_irq_state = qemu_mallocz(sizeof(*isa_irq_state));
-        isa_irq_state->i8259 = i8259;
-        if (pci_enabled) {
-            isa_irq_state->ioapic = ioapic_init();
-        }
-        isa_irq = qemu_allocate_irqs(isa_irq_handler, isa_irq_state, 24);
-    }
-
-    if (pci_enabled) {
-        pci_bus = i440fx_init(&i440fx_state, &piix3_devfn, isa_irq, ram_size);
-    } else {
-        pci_bus = NULL;
-        isa_bus_new(NULL);
-    }
-    isa_bus_irqs(isa_irq);
-
-    pc_register_ferr_irq(isa_reserve_irq(13));
-
-    pc_vga_init(pci_enabled? pci_bus: NULL);
-
-    /* init basic PC hardware */
-    pc_basic_device_init(isa_irq, &floppy_controller, &rtc_state);
-
-    for(i = 0; i < nb_nics; i++) {
-        NICInfo *nd = &nd_table[i];
-
-        if (!pci_enabled || (nd->model && strcmp(nd->model, "ne2k_isa") == 0))
-            pc_init_ne2k_isa(nd);
-        else
-            pci_nic_init_nofail(nd, "rtl8139", NULL);
-    }
-
-    if (drive_get_max_bus(IF_IDE) >= MAX_IDE_BUS) {
-        fprintf(stderr, "qemu: too many IDE bus\n");
-        exit(1);
-    }
-
-    for(i = 0; i < MAX_IDE_BUS * MAX_IDE_DEVS; i++) {
-        hd[i] = drive_get(IF_IDE, i / MAX_IDE_DEVS, i % MAX_IDE_DEVS);
-    }
-
-    if (pci_enabled) {
-        pci_piix3_ide_init(pci_bus, hd, piix3_devfn + 1);
-    } else {
-        for(i = 0; i < MAX_IDE_BUS; i++) {
-            isa_ide_init(ide_iobase[i], ide_iobase2[i], ide_irq[i],
-	                 hd[MAX_IDE_DEVS * i], hd[MAX_IDE_DEVS * i + 1]);
-        }
-    }
-
-#ifdef HAS_AUDIO
-    audio_init(pci_enabled ? pci_bus : NULL, isa_irq);
-#endif
-
-    cmos_init(below_4g_mem_size, above_4g_mem_size, boot_device, hd,
-              floppy_controller, rtc_state);
-
-    if (pci_enabled && usb_enabled) {
-        usb_uhci_piix3_init(pci_bus, piix3_devfn + 2);
-    }
-
-    if (pci_enabled && acpi_enabled) {
-        uint8_t *eeprom_buf = qemu_mallocz(8 * 256); /* XXX: make this persistent */
-        i2c_bus *smbus;
-
-        cmos_s3 = qemu_allocate_irqs(cmos_set_s3_resume, rtc_state, 1);
-        smi_irq = qemu_allocate_irqs(acpi_smi_interrupt, first_cpu, 1);
-        /* TODO: Populate SPD eeprom data.  */
-        smbus = piix4_pm_init(pci_bus, piix3_devfn + 3, 0xb100,
-                              isa_reserve_irq(9), *cmos_s3, *smi_irq,
-                              kvm_enabled());
-        for (i = 0; i < 8; i++) {
-            DeviceState *eeprom;
-            eeprom = qdev_create((BusState *)smbus, "smbus-eeprom");
-            qdev_prop_set_uint8(eeprom, "address", 0x50 + i);
-            qdev_prop_set_ptr(eeprom, "data", eeprom_buf + (i * 256));
-            qdev_init_nofail(eeprom);
-        }
-        piix4_acpi_system_hot_add_init(pci_bus, cpu_model);
-    }
-
-    if (i440fx_state) {
-        i440fx_init_memory_mappings(i440fx_state);
-    }
-
-    if (pci_enabled) {
-	int max_bus;
-        int bus;
-
-        max_bus = drive_get_max_bus(IF_SCSI);
-	for (bus = 0; bus <= max_bus; bus++) {
-            pci_create_simple(pci_bus, -1, "lsi53c895a");
-        }
+void pc_pci_device_init(PCIBus *pci_bus)
+{
+    int max_bus;
+    int bus;
+
+    max_bus = drive_get_max_bus(IF_SCSI);
+    for (bus = 0; bus <= max_bus; bus++) {
+        pci_create_simple(pci_bus, -1, "lsi53c895a");
     }
 
     if (extboot_drive) {
-	DriveInfo *info = extboot_drive;
-	int cyls, heads, secs;
-
-	if (info->type != IF_IDE && info->type != IF_VIRTIO) {
-	    bdrv_guess_geometry(info->bdrv, &cyls, &heads, &secs);
-	    bdrv_set_geometry_hint(info->bdrv, cyls, heads, secs);
-	}
-
-	extboot_init(info->bdrv);
+        DriveInfo *info = extboot_drive;
+        int cyls, heads, secs;
+
+        if (info->type != IF_IDE && info->type != IF_VIRTIO) {
+            bdrv_guess_geometry(info->bdrv, &cyls, &heads, &secs);
+            bdrv_set_geometry_hint(info->bdrv, cyls, heads, secs);
+        }
+
+        extboot_init(info->bdrv);
     }
 
 #ifdef CONFIG_KVM_DEVICE_ASSIGNMENT
@@ -1161,35 +1019,4 @@
         add_assigned_devices(pci_bus, assigned_devices, assigned_devices_index);
     }
 #endif /* CONFIG_KVM_DEVICE_ASSIGNMENT */
-}
-
-static void pc_init_pci(ram_addr_t ram_size,
-                        const char *boot_device,
-                        const char *kernel_filename,
-                        const char *kernel_cmdline,
-                        const char *initrd_filename,
-                        const char *cpu_model)
-{
-    pc_init1(ram_size, boot_device,
-             kernel_filename, kernel_cmdline,
-             initrd_filename, cpu_model, 1);
-}
-
-static void pc_init_isa(ram_addr_t ram_size,
-                        const char *boot_device,
-                        const char *kernel_filename,
-                        const char *kernel_cmdline,
-                        const char *initrd_filename,
-                        const char *cpu_model)
-=======
-void pc_pci_device_init(PCIBus *pci_bus)
->>>>>>> 845773ab
-{
-    int max_bus;
-    int bus;
-
-    max_bus = drive_get_max_bus(IF_SCSI);
-    for (bus = 0; bus <= max_bus; bus++) {
-        pci_create_simple(pci_bus, -1, "lsi53c895a");
-    }
 }