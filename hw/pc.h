#ifndef HW_PC_H
#define HW_PC_H

#include "qemu-common.h"
#include "ioport.h"
#include "isa.h"
#include "fdc.h"

/* PC-style peripherals (also used by other machines).  */

/* serial.c */

SerialState *serial_init(int base, qemu_irq irq, int baudbase,
                         CharDriverState *chr);
SerialState *serial_mm_init (target_phys_addr_t base, int it_shift,
                             qemu_irq irq, int baudbase,
                             CharDriverState *chr, int ioregister,
                             int be);
SerialState *serial_isa_init(int index, CharDriverState *chr);
void serial_set_frequency(SerialState *s, uint32_t frequency);

/* parallel.c */

typedef struct ParallelState ParallelState;
ParallelState *parallel_init(int index, CharDriverState *chr);
ParallelState *parallel_mm_init(target_phys_addr_t base, int it_shift, qemu_irq irq, CharDriverState *chr);

/* i8259.c */

typedef struct PicState2 PicState2;
extern PicState2 *isa_pic;
void pic_set_irq(int irq, int level);
void pic_set_irq_new(void *opaque, int irq, int level);
qemu_irq *i8259_init(qemu_irq parent_irq);
qemu_irq *kvm_i8259_init(qemu_irq parent_irq);
int pic_read_irq(PicState2 *s);
void pic_update_irq(PicState2 *s);
uint32_t pic_intack_read(PicState2 *s);
void pic_info(Monitor *mon);
void irq_info(Monitor *mon);

/* ISA */
typedef struct isa_irq_state {
    qemu_irq *i8259;
    qemu_irq *ioapic;
} IsaIrqState;

void isa_irq_handler(void *opaque, int n, int level);

/* i8254.c */

#define PIT_FREQ 1193182

typedef struct PITState PITState;

PITState *pit_init(int base, qemu_irq irq);
void pit_set_gate(PITState *pit, int channel, int val);
int pit_get_gate(PITState *pit, int channel);
int pit_get_initial_count(PITState *pit, int channel);
int pit_get_mode(PITState *pit, int channel);
int pit_get_out(PITState *pit, int channel, int64_t current_time);

/* i8254-kvm.c */

PITState *kvm_pit_init(int base, qemu_irq irq);

void hpet_disable_pit(void);
void hpet_enable_pit(void);

/* vmport.c */
void vmport_init(void);
void vmport_register(unsigned char command, IOPortReadFunc *func, void *opaque);

/* vmmouse.c */
void *vmmouse_init(void *m);

/* pckbd.c */

void i8042_init(qemu_irq kbd_irq, qemu_irq mouse_irq, uint32_t io_base);
void i8042_mm_init(qemu_irq kbd_irq, qemu_irq mouse_irq,
                   target_phys_addr_t base, ram_addr_t size,
                   target_phys_addr_t mask);

/* pc.c */
extern int fd_bootchk;

void pc_register_ferr_irq(qemu_irq irq);
void pc_cmos_set_s3_resume(void *opaque, int irq, int level);
void pc_acpi_smi_interrupt(void *opaque, int irq, int level);

void pc_cpus_init(const char *cpu_model);
void pc_memory_init(ram_addr_t ram_size,
                    const char *kernel_filename,
                    const char *kernel_cmdline,
                    const char *initrd_filename,
                    ram_addr_t *below_4g_mem_size_p,
                    ram_addr_t *above_4g_mem_size_p);
qemu_irq *pc_allocate_cpu_irq(void);
void pc_vga_init(PCIBus *pci_bus);
void pc_basic_device_init(qemu_irq *isa_irq,
                          FDCtrl **floppy_controller,
                          ISADevice **rtc_state);
void pc_init_ne2k_isa(NICInfo *nd);
#ifdef HAS_AUDIO
void pc_audio_init (PCIBus *pci_bus, qemu_irq *pic);
#endif
void pc_cmos_init(ram_addr_t ram_size, ram_addr_t above_4g_mem_size,
                  const char *boot_device, DriveInfo **hd_table,
                  FDCtrl *floppy_controller, ISADevice *s);
void pc_pci_device_init(PCIBus *pci_bus);

void ioport_set_a20(int enable);
int ioport_get_a20(void);

typedef void (*cpu_set_smm_t)(int smm, void *arg);
void cpu_smm_register(cpu_set_smm_t callback, void *arg);

/* acpi.c */
extern int acpi_enabled;
extern char *acpi_tables;
extern size_t acpi_tables_len;

void acpi_bios_init(void);
int acpi_table_add(const char *table_desc);

/* acpi_piix.c */

i2c_bus *piix4_pm_init(PCIBus *bus, int devfn, uint32_t smb_io_base,
                       qemu_irq sci_irq, qemu_irq cmos_s3, qemu_irq smi_irq,
                       int kvm_enabled);
void piix4_smbus_register_device(SMBusDevice *dev, uint8_t addr);
<<<<<<< HEAD
void piix4_acpi_system_hot_add_init(PCIBus *bus, const char *model);
=======
>>>>>>> ac404095

/* hpet.c */
extern int no_hpet;

/* pcspk.c */
void pcspk_init(PITState *);
int pcspk_audio_init(qemu_irq *pic);

/* piix_pci.c */
/* config space register for IRQ routing */
#define PIIX_CONFIG_IRQ_ROUTE 0x60

struct PCII440FXState;
typedef struct PCII440FXState PCII440FXState;

PCIBus *i440fx_init(PCII440FXState **pi440fx_state, int *piix_devfn, qemu_irq *pic, int ram_size);
void i440fx_init_memory_mappings(PCII440FXState *d);

/* piix4.c */
extern PCIDevice *piix4_dev;
int piix4_init(PCIBus *bus, int devfn);

int piix_get_irq(int pin);

int ipf_map_irq(PCIDevice *pci_dev, int irq_num);

/* vga.c */
enum vga_retrace_method {
    VGA_RETRACE_DUMB,
    VGA_RETRACE_PRECISE
};

extern enum vga_retrace_method vga_retrace_method;

int isa_vga_init(void);
int pci_vga_init(PCIBus *bus,
                 unsigned long vga_bios_offset, int vga_bios_size);
int isa_vga_mm_init(target_phys_addr_t vram_base,
                    target_phys_addr_t ctrl_base, int it_shift);

/* cirrus_vga.c */
void pci_cirrus_vga_init(PCIBus *bus);
void isa_cirrus_vga_init(void);

/* ne2000.c */

void isa_ne2000_init(int base, int irq, NICInfo *nd);

/* extboot.c */

void extboot_init(BlockDriverState *bs);

/* e820 types */
#define E820_RAM        1
#define E820_RESERVED   2
#define E820_ACPI       3
#define E820_NVS        4
#define E820_UNUSABLE   5

int e820_add_entry(uint64_t, uint64_t, uint32_t);

#endif<|MERGE_RESOLUTION|>--- conflicted
+++ resolved
@@ -129,10 +129,6 @@
                        qemu_irq sci_irq, qemu_irq cmos_s3, qemu_irq smi_irq,
                        int kvm_enabled);
 void piix4_smbus_register_device(SMBusDevice *dev, uint8_t addr);
-<<<<<<< HEAD
-void piix4_acpi_system_hot_add_init(PCIBus *bus, const char *model);
-=======
->>>>>>> ac404095
 
 /* hpet.c */
 extern int no_hpet;
