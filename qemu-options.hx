HXCOMM Use DEFHEADING() to define headings in both help text and texi
HXCOMM Text between STEXI and ETEXI are copied to texi version and
HXCOMM discarded from C version
HXCOMM DEF(option, HAS_ARG/0, opt_enum, opt_help, arch_mask) is used to
HXCOMM construct option structures, enums and help message for specified
HXCOMM architectures.
HXCOMM HXCOMM can be used for comments, discarded from both texi and C

DEFHEADING(Standard options:)
STEXI
@table @option
ETEXI

DEF("help", 0, QEMU_OPTION_h,
    "-h or -help     display this help and exit\n", QEMU_ARCH_ALL)
STEXI
@item -h
@findex -h
Display help and exit
ETEXI

DEF("version", 0, QEMU_OPTION_version,
    "-version        display version information and exit\n", QEMU_ARCH_ALL)
STEXI
@item -version
@findex -version
Display version information and exit
ETEXI

DEF("M", HAS_ARG, QEMU_OPTION_M,
    "-M machine      select emulated machine (-M ? for list)\n", QEMU_ARCH_ALL)
STEXI
@item -M @var{machine}
@findex -M
Select the emulated @var{machine} (@code{-M ?} for list)
ETEXI

DEF("cpu", HAS_ARG, QEMU_OPTION_cpu,
    "-cpu cpu        select CPU (-cpu ? for list)\n", QEMU_ARCH_ALL)
STEXI
@item -cpu @var{model}
@findex -cpu
Select CPU model (-cpu ? for list and additional feature selection)
ETEXI

DEF("smp", HAS_ARG, QEMU_OPTION_smp,
    "-smp n[,maxcpus=cpus][,cores=cores][,threads=threads][,sockets=sockets]\n"
    "                set the number of CPUs to 'n' [default=1]\n"
    "                maxcpus= maximum number of total cpus, including\n"
    "                offline CPUs for hotplug, etc\n"
    "                cores= number of CPU cores on one socket\n"
    "                threads= number of threads on one CPU core\n"
    "                sockets= number of discrete sockets in the system\n",
        QEMU_ARCH_ALL)
STEXI
@item -smp @var{n}[,cores=@var{cores}][,threads=@var{threads}][,sockets=@var{sockets}][,maxcpus=@var{maxcpus}]
@findex -smp
Simulate an SMP system with @var{n} CPUs. On the PC target, up to 255
CPUs are supported. On Sparc32 target, Linux limits the number of usable CPUs
to 4.
For the PC target, the number of @var{cores} per socket, the number
of @var{threads} per cores and the total number of @var{sockets} can be
specified. Missing values will be computed. If any on the three values is
given, the total number of CPUs @var{n} can be omitted. @var{maxcpus}
specifies the maximum number of hotpluggable CPUs.
ETEXI

DEF("numa", HAS_ARG, QEMU_OPTION_numa,
    "-numa node[,mem=size][,cpus=cpu[-cpu]][,nodeid=node]\n", QEMU_ARCH_ALL)
STEXI
@item -numa @var{opts}
@findex -numa
Simulate a multi node NUMA system. If mem and cpus are omitted, resources
are split equally.
ETEXI

DEF("fda", HAS_ARG, QEMU_OPTION_fda,
    "-fda/-fdb file  use 'file' as floppy disk 0/1 image\n", QEMU_ARCH_ALL)
DEF("fdb", HAS_ARG, QEMU_OPTION_fdb, "", QEMU_ARCH_ALL)
STEXI
@item -fda @var{file}
@item -fdb @var{file}
@findex -fda
@findex -fdb
Use @var{file} as floppy disk 0/1 image (@pxref{disk_images}). You can
use the host floppy by using @file{/dev/fd0} as filename (@pxref{host_drives}).
ETEXI

DEF("hda", HAS_ARG, QEMU_OPTION_hda,
    "-hda/-hdb file  use 'file' as IDE hard disk 0/1 image\n", QEMU_ARCH_ALL)
DEF("hdb", HAS_ARG, QEMU_OPTION_hdb, "", QEMU_ARCH_ALL)
DEF("hdc", HAS_ARG, QEMU_OPTION_hdc,
    "-hdc/-hdd file  use 'file' as IDE hard disk 2/3 image\n", QEMU_ARCH_ALL)
DEF("hdd", HAS_ARG, QEMU_OPTION_hdd, "", QEMU_ARCH_ALL)
STEXI
@item -hda @var{file}
@item -hdb @var{file}
@item -hdc @var{file}
@item -hdd @var{file}
@findex -hda
@findex -hdb
@findex -hdc
@findex -hdd
Use @var{file} as hard disk 0, 1, 2 or 3 image (@pxref{disk_images}).
ETEXI

DEF("cdrom", HAS_ARG, QEMU_OPTION_cdrom,
    "-cdrom file     use 'file' as IDE cdrom image (cdrom is ide1 master)\n",
    QEMU_ARCH_ALL)
STEXI
@item -cdrom @var{file}
@findex -cdrom
Use @var{file} as CD-ROM image (you cannot use @option{-hdc} and
@option{-cdrom} at the same time). You can use the host CD-ROM by
using @file{/dev/cdrom} as filename (@pxref{host_drives}).
ETEXI

DEF("drive", HAS_ARG, QEMU_OPTION_drive,
    "-drive [file=file][,if=type][,bus=n][,unit=m][,media=d][,index=i]\n"
    "       [,cyls=c,heads=h,secs=s[,trans=t]][,snapshot=on|off]\n"
    "       [,cache=writethrough|writeback|none][,format=f][,serial=s]\n"
    "       [,addr=A][,id=name][,aio=threads|native][,readonly=on|off]\n"
<<<<<<< HEAD
    "       [,boot=on|off]\n"
    "                use 'file' as a drive image\n")
=======
    "                use 'file' as a drive image\n", QEMU_ARCH_ALL)
>>>>>>> ad96090a
STEXI
@item -drive @var{option}[,@var{option}[,@var{option}[,...]]]
@findex -drive

Define a new drive. Valid options are:

@table @option
@item file=@var{file}
This option defines which disk image (@pxref{disk_images}) to use with
this drive. If the filename contains comma, you must double it
(for instance, "file=my,,file" to use file "my,file").
@item if=@var{interface}
This option defines on which type on interface the drive is connected.
Available types are: ide, scsi, sd, mtd, floppy, pflash, virtio.
@item bus=@var{bus},unit=@var{unit}
These options define where is connected the drive by defining the bus number and
the unit id.
@item index=@var{index}
This option defines where is connected the drive by using an index in the list
of available connectors of a given interface type.
@item media=@var{media}
This option defines the type of the media: disk or cdrom.
@item cyls=@var{c},heads=@var{h},secs=@var{s}[,trans=@var{t}]
These options have the same definition as they have in @option{-hdachs}.
@item snapshot=@var{snapshot}
@var{snapshot} is "on" or "off" and allows to enable snapshot for given drive (see @option{-snapshot}).
@item cache=@var{cache}
@var{cache} is "none", "writeback", or "writethrough" and controls how the host cache is used to access block data.
@item aio=@var{aio}
@var{aio} is "threads", or "native" and selects between pthread based disk I/O and native Linux AIO.
@item format=@var{format}
Specify which disk @var{format} will be used rather than detecting
the format.  Can be used to specifiy format=raw to avoid interpreting
an untrusted format header.
@item serial=@var{serial}
This option specifies the serial number to assign to the device.
@item addr=@var{addr}
Specify the controller's PCI address (if=virtio only).
@end table

By default, writethrough caching is used for all block device.  This means that
the host page cache will be used to read and write data but write notification
will be sent to the guest only when the data has been reported as written by
the storage subsystem.

Writeback caching will report data writes as completed as soon as the data is
present in the host page cache.  This is safe as long as you trust your host.
If your host crashes or loses power, then the guest may experience data
corruption.  When using the @option{-snapshot} option, writeback caching is
used by default.

The host page cache can be avoided entirely with @option{cache=none}.  This will
attempt to do disk IO directly to the guests memory.  QEMU may still perform
an internal copy of the data.

Some block drivers perform badly with @option{cache=writethrough}, most notably,
qcow2.  If performance is more important than correctness,
@option{cache=writeback} should be used with qcow2.

Instead of @option{-cdrom} you can use:
@example
qemu -drive file=file,index=2,media=cdrom
@end example

Instead of @option{-hda}, @option{-hdb}, @option{-hdc}, @option{-hdd}, you can
use:
@example
qemu -drive file=file,index=0,media=disk
qemu -drive file=file,index=1,media=disk
qemu -drive file=file,index=2,media=disk
qemu -drive file=file,index=3,media=disk
@end example

You can connect a CDROM to the slave of ide0:
@example
qemu -drive file=file,if=ide,index=1,media=cdrom
@end example

If you don't specify the "file=" argument, you define an empty drive:
@example
qemu -drive if=ide,index=1,media=cdrom
@end example

You can connect a SCSI disk with unit ID 6 on the bus #0:
@example
qemu -drive file=file,if=scsi,bus=0,unit=6
@end example

Instead of @option{-fda}, @option{-fdb}, you can use:
@example
qemu -drive file=file,index=0,if=floppy
qemu -drive file=file,index=1,if=floppy
@end example

By default, @var{interface} is "ide" and @var{index} is automatically
incremented:
@example
qemu -drive file=a -drive file=b"
@end example
is interpreted like:
@example
qemu -hda a -hdb b
@end example
ETEXI

DEF("set", HAS_ARG, QEMU_OPTION_set,
    "-set group.id.arg=value\n"
    "                set <arg> parameter for item <id> of type <group>\n"
    "                i.e. -set drive.$id.file=/path/to/image\n", QEMU_ARCH_ALL)
STEXI
@item -set
@findex -set
TODO
ETEXI

DEF("global", HAS_ARG, QEMU_OPTION_global,
    "-global driver.property=value\n"
    "                set a global default for a driver property\n",
    QEMU_ARCH_ALL)
STEXI
@item -global
@findex -global
TODO
ETEXI

DEF("mtdblock", HAS_ARG, QEMU_OPTION_mtdblock,
    "-mtdblock file  use 'file' as on-board Flash memory image\n",
    QEMU_ARCH_ALL)
STEXI
@item -mtdblock @var{file}
@findex -mtdblock
Use @var{file} as on-board Flash memory image.
ETEXI

DEF("sd", HAS_ARG, QEMU_OPTION_sd,
    "-sd file        use 'file' as SecureDigital card image\n", QEMU_ARCH_ALL)
STEXI
@item -sd @var{file}
@findex -sd
Use @var{file} as SecureDigital card image.
ETEXI

DEF("pflash", HAS_ARG, QEMU_OPTION_pflash,
    "-pflash file    use 'file' as a parallel flash image\n", QEMU_ARCH_ALL)
STEXI
@item -pflash @var{file}
@findex -pflash
Use @var{file} as a parallel flash image.
ETEXI

DEF("boot", HAS_ARG, QEMU_OPTION_boot,
    "-boot [order=drives][,once=drives][,menu=on|off]\n"
    "                'drives': floppy (a), hard disk (c), CD-ROM (d), network (n)\n",
    QEMU_ARCH_ALL)
STEXI
@item -boot [order=@var{drives}][,once=@var{drives}][,menu=on|off]
@findex -boot
Specify boot order @var{drives} as a string of drive letters. Valid
drive letters depend on the target achitecture. The x86 PC uses: a, b
(floppy 1 and 2), c (first hard disk), d (first CD-ROM), n-p (Etherboot
from network adapter 1-4), hard disk boot is the default. To apply a
particular boot order only on the first startup, specify it via
@option{once}.

Interactive boot menus/prompts can be enabled via @option{menu=on} as far
as firmware/BIOS supports them. The default is non-interactive boot.

@example
# try to boot from network first, then from hard disk
qemu -boot order=nc
# boot from CD-ROM first, switch back to default order after reboot
qemu -boot once=d
@end example

Note: The legacy format '-boot @var{drives}' is still supported but its
use is discouraged as it may be removed from future versions.
ETEXI

DEF("snapshot", 0, QEMU_OPTION_snapshot,
    "-snapshot       write to temporary files instead of disk image files\n",
    QEMU_ARCH_ALL)
STEXI
@item -snapshot
@findex -snapshot
Write to temporary files instead of disk image files. In this case,
the raw disk image you use is not written back. You can however force
the write back by pressing @key{C-a s} (@pxref{disk_images}).
ETEXI

DEF("m", HAS_ARG, QEMU_OPTION_m,
    "-m megs         set virtual RAM size to megs MB [default="
    stringify(DEFAULT_RAM_SIZE) "]\n", QEMU_ARCH_ALL)
STEXI
@item -m @var{megs}
@findex -m
Set virtual RAM size to @var{megs} megabytes. Default is 128 MiB.  Optionally,
a suffix of ``M'' or ``G'' can be used to signify a value in megabytes or
gigabytes respectively.
ETEXI

DEF("mem-path", HAS_ARG, QEMU_OPTION_mempath,
    "-mem-path FILE  provide backing storage for guest RAM\n", QEMU_ARCH_ALL)
STEXI
@item -mem-path @var{path}
Allocate guest RAM from a temporarily created file in @var{path}.
ETEXI

#ifdef MAP_POPULATE
DEF("mem-prealloc", 0, QEMU_OPTION_mem_prealloc,
    "-mem-prealloc   preallocate guest memory (use with -mem-path)\n",
    QEMU_ARCH_ALL)
STEXI
@item -mem-prealloc
Preallocate memory when using -mem-path.
ETEXI
#endif

DEF("k", HAS_ARG, QEMU_OPTION_k,
    "-k language     use keyboard layout (for example 'fr' for French)\n",
    QEMU_ARCH_ALL)
STEXI
@item -k @var{language}
@findex -k
Use keyboard layout @var{language} (for example @code{fr} for
French). This option is only needed where it is not easy to get raw PC
keycodes (e.g. on Macs, with some X11 servers or with a VNC
display). You don't normally need to use it on PC/Linux or PC/Windows
hosts.

The available layouts are:
@example
ar  de-ch  es  fo     fr-ca  hu  ja  mk     no  pt-br  sv
da  en-gb  et  fr     fr-ch  is  lt  nl     pl  ru     th
de  en-us  fi  fr-be  hr     it  lv  nl-be  pt  sl     tr
@end example

The default is @code{en-us}.
ETEXI


DEF("audio-help", 0, QEMU_OPTION_audio_help,
    "-audio-help     print list of audio drivers and their options\n",
    QEMU_ARCH_ALL)
STEXI
@item -audio-help
@findex -audio-help
Will show the audio subsystem help: list of drivers, tunable
parameters.
ETEXI

DEF("soundhw", HAS_ARG, QEMU_OPTION_soundhw,
    "-soundhw c1,... enable audio support\n"
    "                and only specified sound cards (comma separated list)\n"
    "                use -soundhw ? to get the list of supported cards\n"
    "                use -soundhw all to enable all of them\n", QEMU_ARCH_ALL)
STEXI
@item -soundhw @var{card1}[,@var{card2},...] or -soundhw all
@findex -soundhw
Enable audio and selected sound hardware. Use ? to print all
available sound hardware.

@example
qemu -soundhw sb16,adlib disk.img
qemu -soundhw es1370 disk.img
qemu -soundhw ac97 disk.img
qemu -soundhw all disk.img
qemu -soundhw ?
@end example

Note that Linux's i810_audio OSS kernel (for AC97) module might
require manually specifying clocking.

@example
modprobe i810_audio clocking=48000
@end example
ETEXI

STEXI
@end table
ETEXI

DEF("usb", 0, QEMU_OPTION_usb,
    "-usb            enable the USB driver (will be the default soon)\n",
    QEMU_ARCH_ALL)
STEXI
USB options:
@table @option

@item -usb
@findex -usb
Enable the USB driver (will be the default soon)
ETEXI

DEF("usbdevice", HAS_ARG, QEMU_OPTION_usbdevice,
    "-usbdevice name add the host or guest USB device 'name'\n",
    QEMU_ARCH_ALL)
STEXI

@item -usbdevice @var{devname}
@findex -usbdevice
Add the USB device @var{devname}. @xref{usb_devices}.

@table @option

@item mouse
Virtual Mouse. This will override the PS/2 mouse emulation when activated.

@item tablet
Pointer device that uses absolute coordinates (like a touchscreen). This
means qemu is able to report the mouse position without having to grab the
mouse. Also overrides the PS/2 mouse emulation when activated.

@item disk:[format=@var{format}]:@var{file}
Mass storage device based on file. The optional @var{format} argument
will be used rather than detecting the format. Can be used to specifiy
@code{format=raw} to avoid interpreting an untrusted format header.

@item host:@var{bus}.@var{addr}
Pass through the host device identified by @var{bus}.@var{addr} (Linux only).

@item host:@var{vendor_id}:@var{product_id}
Pass through the host device identified by @var{vendor_id}:@var{product_id}
(Linux only).

@item serial:[vendorid=@var{vendor_id}][,productid=@var{product_id}]:@var{dev}
Serial converter to host character device @var{dev}, see @code{-serial} for the
available devices.

@item braille
Braille device.  This will use BrlAPI to display the braille output on a real
or fake device.

@item net:@var{options}
Network adapter that supports CDC ethernet and RNDIS protocols.

@end table
ETEXI

DEF("device", HAS_ARG, QEMU_OPTION_device,
    "-device driver[,prop[=value][,...]]\n"
    "                add device (based on driver)\n"
    "                prop=value,... sets driver properties\n"
    "                use -device ? to print all possible drivers\n"
    "                use -device driver,? to print all possible options\n"
    "                use -device driver,option=? to print a help for value\n",
    QEMU_ARCH_ALL)
STEXI
@item -device @var{driver}[,@var{option}[=@var{value}][,...]]
@findex -device
Add device @var{driver}. Depending on the device type,
@var{option} (with default or given @var{value}) may be useful.
To get a help on possible @var{driver}s, @var{option}s or @var{value}s, use
@code{-device ?},
@code{-device @var{driver},?} or
@code{-device @var{driver},@var{option}=?}. 
ETEXI

DEF("name", HAS_ARG, QEMU_OPTION_name,
    "-name string1[,process=string2]\n"
    "                set the name of the guest\n"
    "                string1 sets the window title and string2 the process name (on Linux)\n",
    QEMU_ARCH_ALL)
STEXI
@item -name @var{name}
@findex -name
Sets the @var{name} of the guest.
This name will be displayed in the SDL window caption.
The @var{name} will also be used for the VNC server.
Also optionally set the top visible process name in Linux.
ETEXI

DEF("uuid", HAS_ARG, QEMU_OPTION_uuid,
    "-uuid %08x-%04x-%04x-%04x-%012x\n"
    "                specify machine UUID\n", QEMU_ARCH_ALL)
STEXI
@item -uuid @var{uuid}
@findex -uuid
Set system UUID.
ETEXI

STEXI
@end table
ETEXI

DEFHEADING()

DEFHEADING(Display options:)

STEXI
@table @option
ETEXI

DEF("nographic", 0, QEMU_OPTION_nographic,
    "-nographic      disable graphical output and redirect serial I/Os to console\n",
    QEMU_ARCH_ALL)
STEXI
@item -nographic
@findex -nographic
Normally, QEMU uses SDL to display the VGA output. With this option,
you can totally disable graphical output so that QEMU is a simple
command line application. The emulated serial port is redirected on
the console. Therefore, you can still use QEMU to debug a Linux kernel
with a serial console.
ETEXI

#ifdef CONFIG_CURSES
DEF("curses", 0, QEMU_OPTION_curses,
    "-curses         use a curses/ncurses interface instead of SDL\n",
    QEMU_ARCH_ALL)
#endif
STEXI
@item -curses
@findex curses
Normally, QEMU uses SDL to display the VGA output.  With this option,
QEMU can display the VGA output when in text mode using a
curses/ncurses interface.  Nothing is displayed in graphical mode.
ETEXI

#ifdef CONFIG_SDL
DEF("no-frame", 0, QEMU_OPTION_no_frame,
    "-no-frame       open SDL window without a frame and window decorations\n",
    QEMU_ARCH_ALL)
#endif
STEXI
@item -no-frame
@findex -no-frame
Do not use decorations for SDL windows and start them using the whole
available screen space. This makes the using QEMU in a dedicated desktop
workspace more convenient.
ETEXI

#ifdef CONFIG_SDL
DEF("alt-grab", 0, QEMU_OPTION_alt_grab,
    "-alt-grab       use Ctrl-Alt-Shift to grab mouse (instead of Ctrl-Alt)\n",
    QEMU_ARCH_ALL)
#endif
STEXI
@item -alt-grab
@findex -alt-grab
Use Ctrl-Alt-Shift to grab mouse (instead of Ctrl-Alt).
ETEXI

#ifdef CONFIG_SDL
DEF("ctrl-grab", 0, QEMU_OPTION_ctrl_grab,
    "-ctrl-grab      use Right-Ctrl to grab mouse (instead of Ctrl-Alt)\n",
    QEMU_ARCH_ALL)
#endif
STEXI
@item -ctrl-grab
@findex -ctrl-grab
Use Right-Ctrl to grab mouse (instead of Ctrl-Alt).
ETEXI

#ifdef CONFIG_SDL
DEF("no-quit", 0, QEMU_OPTION_no_quit,
    "-no-quit        disable SDL window close capability\n", QEMU_ARCH_ALL)
#endif
STEXI
@item -no-quit
@findex -no-quit
Disable SDL window close capability.
ETEXI

#ifdef CONFIG_SDL
DEF("sdl", 0, QEMU_OPTION_sdl,
    "-sdl            enable SDL\n", QEMU_ARCH_ALL)
#endif
STEXI
@item -sdl
@findex -sdl
Enable SDL.
ETEXI

DEF("portrait", 0, QEMU_OPTION_portrait,
    "-portrait       rotate graphical output 90 deg left (only PXA LCD)\n",
    QEMU_ARCH_ALL)
STEXI
@item -portrait
@findex -portrait
Rotate graphical output 90 deg left (only PXA LCD).
ETEXI

DEF("vga", HAS_ARG, QEMU_OPTION_vga,
    "-vga [std|cirrus|vmware|xenfb|none]\n"
    "                select video card type\n", QEMU_ARCH_ALL)
STEXI
@item -vga @var{type}
@findex -vga
Select type of VGA card to emulate. Valid values for @var{type} are
@table @option
@item cirrus
Cirrus Logic GD5446 Video card. All Windows versions starting from
Windows 95 should recognize and use this graphic card. For optimal
performances, use 16 bit color depth in the guest and the host OS.
(This one is the default)
@item std
Standard VGA card with Bochs VBE extensions.  If your guest OS
supports the VESA 2.0 VBE extensions (e.g. Windows XP) and if you want
to use high resolution modes (>= 1280x1024x16) then you should use
this option.
@item vmware
VMWare SVGA-II compatible adapter. Use it if you have sufficiently
recent XFree86/XOrg server or Windows guest with a driver for this
card.
@item none
Disable VGA card.
@end table
ETEXI

DEF("full-screen", 0, QEMU_OPTION_full_screen,
    "-full-screen    start in full screen\n", QEMU_ARCH_ALL)
STEXI
@item -full-screen
@findex -full-screen
Start in full screen.
ETEXI

DEF("g", 1, QEMU_OPTION_g ,
    "-g WxH[xDEPTH]  Set the initial graphical resolution and depth\n",
    QEMU_ARCH_PPC | QEMU_ARCH_SPARC)
STEXI
@item -g @var{width}x@var{height}[x@var{depth}]
@findex -g
Set the initial graphical resolution and depth (PPC, SPARC only).
ETEXI

DEF("vnc", HAS_ARG, QEMU_OPTION_vnc ,
    "-vnc display    start a VNC server on display\n", QEMU_ARCH_ALL)
STEXI
@item -vnc @var{display}[,@var{option}[,@var{option}[,...]]]
@findex -vnc
Normally, QEMU uses SDL to display the VGA output.  With this option,
you can have QEMU listen on VNC display @var{display} and redirect the VGA
display over the VNC session.  It is very useful to enable the usb
tablet device when using this option (option @option{-usbdevice
tablet}). When using the VNC display, you must use the @option{-k}
parameter to set the keyboard layout if you are not using en-us. Valid
syntax for the @var{display} is

@table @option

@item @var{host}:@var{d}

TCP connections will only be allowed from @var{host} on display @var{d}.
By convention the TCP port is 5900+@var{d}. Optionally, @var{host} can
be omitted in which case the server will accept connections from any host.

@item unix:@var{path}

Connections will be allowed over UNIX domain sockets where @var{path} is the
location of a unix socket to listen for connections on.

@item none

VNC is initialized but not started. The monitor @code{change} command
can be used to later start the VNC server.

@end table

Following the @var{display} value there may be one or more @var{option} flags
separated by commas. Valid options are

@table @option

@item reverse

Connect to a listening VNC client via a ``reverse'' connection. The
client is specified by the @var{display}. For reverse network
connections (@var{host}:@var{d},@code{reverse}), the @var{d} argument
is a TCP port number, not a display number.

@item password

Require that password based authentication is used for client connections.
The password must be set separately using the @code{change} command in the
@ref{pcsys_monitor}

@item tls

Require that client use TLS when communicating with the VNC server. This
uses anonymous TLS credentials so is susceptible to a man-in-the-middle
attack. It is recommended that this option be combined with either the
@option{x509} or @option{x509verify} options.

@item x509=@var{/path/to/certificate/dir}

Valid if @option{tls} is specified. Require that x509 credentials are used
for negotiating the TLS session. The server will send its x509 certificate
to the client. It is recommended that a password be set on the VNC server
to provide authentication of the client when this is used. The path following
this option specifies where the x509 certificates are to be loaded from.
See the @ref{vnc_security} section for details on generating certificates.

@item x509verify=@var{/path/to/certificate/dir}

Valid if @option{tls} is specified. Require that x509 credentials are used
for negotiating the TLS session. The server will send its x509 certificate
to the client, and request that the client send its own x509 certificate.
The server will validate the client's certificate against the CA certificate,
and reject clients when validation fails. If the certificate authority is
trusted, this is a sufficient authentication mechanism. You may still wish
to set a password on the VNC server as a second authentication layer. The
path following this option specifies where the x509 certificates are to
be loaded from. See the @ref{vnc_security} section for details on generating
certificates.

@item sasl

Require that the client use SASL to authenticate with the VNC server.
The exact choice of authentication method used is controlled from the
system / user's SASL configuration file for the 'qemu' service. This
is typically found in /etc/sasl2/qemu.conf. If running QEMU as an
unprivileged user, an environment variable SASL_CONF_PATH can be used
to make it search alternate locations for the service config.
While some SASL auth methods can also provide data encryption (eg GSSAPI),
it is recommended that SASL always be combined with the 'tls' and
'x509' settings to enable use of SSL and server certificates. This
ensures a data encryption preventing compromise of authentication
credentials. See the @ref{vnc_security} section for details on using
SASL authentication.

@item acl

Turn on access control lists for checking of the x509 client certificate
and SASL party. For x509 certs, the ACL check is made against the
certificate's distinguished name. This is something that looks like
@code{C=GB,O=ACME,L=Boston,CN=bob}. For SASL party, the ACL check is
made against the username, which depending on the SASL plugin, may
include a realm component, eg @code{bob} or @code{bob@@EXAMPLE.COM}.
When the @option{acl} flag is set, the initial access list will be
empty, with a @code{deny} policy. Thus no one will be allowed to
use the VNC server until the ACLs have been loaded. This can be
achieved using the @code{acl} monitor command.

@end table
ETEXI

STEXI
@end table
ETEXI

DEFHEADING()

DEFHEADING(i386 target only:)
STEXI
@table @option
ETEXI

DEF("win2k-hack", 0, QEMU_OPTION_win2k_hack,
    "-win2k-hack     use it when installing Windows 2000 to avoid a disk full bug\n",
    QEMU_ARCH_I386)
STEXI
@item -win2k-hack
@findex -win2k-hack
Use it when installing Windows 2000 to avoid a disk full bug. After
Windows 2000 is installed, you no longer need this option (this option
slows down the IDE transfers).
ETEXI

HXCOMM Deprecated by -rtc
DEF("rtc-td-hack", 0, QEMU_OPTION_rtc_td_hack, "", QEMU_ARCH_I386)

DEF("no-fd-bootchk", 0, QEMU_OPTION_no_fd_bootchk,
    "-no-fd-bootchk  disable boot signature checking for floppy disks\n",
    QEMU_ARCH_I386)
STEXI
@item -no-fd-bootchk
@findex -no-fd-bootchk
Disable boot signature checking for floppy disks in Bochs BIOS. It may
be needed to boot from old floppy disks.
TODO: check reference to Bochs BIOS.
ETEXI

DEF("no-acpi", 0, QEMU_OPTION_no_acpi,
           "-no-acpi        disable ACPI\n", QEMU_ARCH_I386)
STEXI
@item -no-acpi
@findex -no-acpi
Disable ACPI (Advanced Configuration and Power Interface) support. Use
it if your guest OS complains about ACPI problems (PC target machine
only).
ETEXI

DEF("no-hpet", 0, QEMU_OPTION_no_hpet,
    "-no-hpet        disable HPET\n", QEMU_ARCH_I386)
STEXI
@item -no-hpet
@findex -no-hpet
Disable HPET support.
ETEXI

DEF("balloon", HAS_ARG, QEMU_OPTION_balloon,
    "-balloon none   disable balloon device\n"
    "-balloon virtio[,addr=str]\n"
    "                enable virtio balloon device (default)\n", QEMU_ARCH_ALL)
STEXI
@item -balloon none
@findex -balloon
Disable balloon device.
@item -balloon virtio[,addr=@var{addr}]
Enable virtio balloon device (default), optionally with PCI address
@var{addr}.
ETEXI

DEF("acpitable", HAS_ARG, QEMU_OPTION_acpitable,
    "-acpitable [sig=str][,rev=n][,oem_id=str][,oem_table_id=str][,oem_rev=n][,asl_compiler_id=str][,asl_compiler_rev=n][,data=file1[:file2]...]\n"
    "                ACPI table description\n", QEMU_ARCH_I386)
STEXI
@item -acpitable [sig=@var{str}][,rev=@var{n}][,oem_id=@var{str}][,oem_table_id=@var{str}][,oem_rev=@var{n}] [,asl_compiler_id=@var{str}][,asl_compiler_rev=@var{n}][,data=@var{file1}[:@var{file2}]...]
@findex -acpitable
Add ACPI table with specified header fields and context from specified files.
ETEXI

DEF("smbios", HAS_ARG, QEMU_OPTION_smbios,
    "-smbios file=binary\n"
    "                load SMBIOS entry from binary file\n"
    "-smbios type=0[,vendor=str][,version=str][,date=str][,release=%d.%d]\n"
    "                specify SMBIOS type 0 fields\n"
    "-smbios type=1[,manufacturer=str][,product=str][,version=str][,serial=str]\n"
    "              [,uuid=uuid][,sku=str][,family=str]\n"
    "                specify SMBIOS type 1 fields\n", QEMU_ARCH_I386)
STEXI
@item -smbios file=@var{binary}
@findex -smbios
Load SMBIOS entry from binary file.

@item -smbios type=0[,vendor=@var{str}][,version=@var{str}][,date=@var{str}][,release=@var{%d.%d}]
@findex -smbios
Specify SMBIOS type 0 fields

@item -smbios type=1[,manufacturer=@var{str}][,product=@var{str}] [,version=@var{str}][,serial=@var{str}][,uuid=@var{uuid}][,sku=@var{str}] [,family=@var{str}]
Specify SMBIOS type 1 fields
ETEXI

DEFHEADING()
STEXI
@end table
ETEXI

DEFHEADING(Network options:)
STEXI
@table @option
ETEXI

HXCOMM Legacy slirp options (now moved to -net user):
#ifdef CONFIG_SLIRP
DEF("tftp", HAS_ARG, QEMU_OPTION_tftp, "", QEMU_ARCH_ALL)
DEF("bootp", HAS_ARG, QEMU_OPTION_bootp, "", QEMU_ARCH_ALL)
DEF("redir", HAS_ARG, QEMU_OPTION_redir, "", QEMU_ARCH_ALL)
#ifndef _WIN32
DEF("smb", HAS_ARG, QEMU_OPTION_smb, "", QEMU_ARCH_ALL)
#endif
#endif

DEF("net", HAS_ARG, QEMU_OPTION_net,
    "-net nic[,vlan=n][,macaddr=mac][,model=type][,name=str][,addr=str][,vectors=v]\n"
    "                create a new Network Interface Card and connect it to VLAN 'n'\n"
#ifdef CONFIG_SLIRP
    "-net user[,vlan=n][,name=str][,net=addr[/mask]][,host=addr][,restrict=y|n]\n"
    "         [,hostname=host][,dhcpstart=addr][,dns=addr][,tftp=dir][,bootfile=f]\n"
    "         [,hostfwd=rule][,guestfwd=rule]"
#ifndef _WIN32
                                             "[,smb=dir[,smbserver=addr]]\n"
#endif
    "                connect the user mode network stack to VLAN 'n', configure its\n"
    "                DHCP server and enabled optional services\n"
#endif
#ifdef _WIN32
    "-net tap[,vlan=n][,name=str],ifname=name\n"
    "                connect the host TAP network interface to VLAN 'n'\n"
#else
    "-net tap[,vlan=n][,name=str][,fd=h][,ifname=name][,script=file][,downscript=dfile][,sndbuf=nbytes][,vnet_hdr=on|off]\n"
    "                connect the host TAP network interface to VLAN 'n' and use the\n"
    "                network scripts 'file' (default=" DEFAULT_NETWORK_SCRIPT ")\n"
    "                and 'dfile' (default=" DEFAULT_NETWORK_DOWN_SCRIPT ")\n"
    "                use '[down]script=no' to disable script execution\n"
    "                use 'fd=h' to connect to an already opened TAP interface\n"
    "                use 'sndbuf=nbytes' to limit the size of the send buffer (the\n"
    "                default of 'sndbuf=1048576' can be disabled using 'sndbuf=0')\n"
    "                use vnet_hdr=off to avoid enabling the IFF_VNET_HDR tap flag\n"
    "                use vnet_hdr=on to make the lack of IFF_VNET_HDR support an error condition\n"
#endif
    "-net socket[,vlan=n][,name=str][,fd=h][,listen=[host]:port][,connect=host:port]\n"
    "                connect the vlan 'n' to another VLAN using a socket connection\n"
    "-net socket[,vlan=n][,name=str][,fd=h][,mcast=maddr:port]\n"
    "                connect the vlan 'n' to multicast maddr and port\n"
#ifdef CONFIG_VDE
    "-net vde[,vlan=n][,name=str][,sock=socketpath][,port=n][,group=groupname][,mode=octalmode]\n"
    "                connect the vlan 'n' to port 'n' of a vde switch running\n"
    "                on host and listening for incoming connections on 'socketpath'.\n"
    "                Use group 'groupname' and mode 'octalmode' to change default\n"
    "                ownership and permissions for communication port.\n"
#endif
    "-net dump[,vlan=n][,file=f][,len=n]\n"
    "                dump traffic on vlan 'n' to file 'f' (max n bytes per packet)\n"
    "-net none       use it alone to have zero network devices. If no -net option\n"
    "                is provided, the default is '-net nic -net user'\n", QEMU_ARCH_ALL)
DEF("netdev", HAS_ARG, QEMU_OPTION_netdev,
    "-netdev ["
#ifdef CONFIG_SLIRP
    "user|"
#endif
    "tap|"
#ifdef CONFIG_VDE
    "vde|"
#endif
    "socket],id=str[,option][,option][,...]\n", QEMU_ARCH_ALL)
STEXI
@item -net nic[,vlan=@var{n}][,macaddr=@var{mac}][,model=@var{type}] [,name=@var{name}][,addr=@var{addr}][,vectors=@var{v}]
@findex -net
Create a new Network Interface Card and connect it to VLAN @var{n} (@var{n}
= 0 is the default). The NIC is an e1000 by default on the PC
target. Optionally, the MAC address can be changed to @var{mac}, the
device address set to @var{addr} (PCI cards only),
and a @var{name} can be assigned for use in monitor commands.
Optionally, for PCI cards, you can specify the number @var{v} of MSI-X vectors
that the card should have; this option currently only affects virtio cards; set
@var{v} = 0 to disable MSI-X. If no @option{-net} option is specified, a single
NIC is created.  Qemu can emulate several different models of network card.
Valid values for @var{type} are
@code{virtio}, @code{i82551}, @code{i82557b}, @code{i82559er},
@code{ne2k_pci}, @code{ne2k_isa}, @code{pcnet}, @code{rtl8139},
@code{e1000}, @code{smc91c111}, @code{lance} and @code{mcf_fec}.
Not all devices are supported on all targets.  Use -net nic,model=?
for a list of available devices for your target.

@item -net user[,@var{option}][,@var{option}][,...]
Use the user mode network stack which requires no administrator
privilege to run. Valid options are:

@table @option
@item vlan=@var{n}
Connect user mode stack to VLAN @var{n} (@var{n} = 0 is the default).

@item name=@var{name}
Assign symbolic name for use in monitor commands.

@item net=@var{addr}[/@var{mask}]
Set IP network address the guest will see. Optionally specify the netmask,
either in the form a.b.c.d or as number of valid top-most bits. Default is
10.0.2.0/8.

@item host=@var{addr}
Specify the guest-visible address of the host. Default is the 2nd IP in the
guest network, i.e. x.x.x.2.

@item restrict=y|yes|n|no
If this options is enabled, the guest will be isolated, i.e. it will not be
able to contact the host and no guest IP packets will be routed over the host
to the outside. This option does not affect explicitly set forwarding rule.

@item hostname=@var{name}
Specifies the client hostname reported by the builtin DHCP server.

@item dhcpstart=@var{addr}
Specify the first of the 16 IPs the built-in DHCP server can assign. Default
is the 16th to 31st IP in the guest network, i.e. x.x.x.16 to x.x.x.31.

@item dns=@var{addr}
Specify the guest-visible address of the virtual nameserver. The address must
be different from the host address. Default is the 3rd IP in the guest network,
i.e. x.x.x.3.

@item tftp=@var{dir}
When using the user mode network stack, activate a built-in TFTP
server. The files in @var{dir} will be exposed as the root of a TFTP server.
The TFTP client on the guest must be configured in binary mode (use the command
@code{bin} of the Unix TFTP client).

@item bootfile=@var{file}
When using the user mode network stack, broadcast @var{file} as the BOOTP
filename. In conjunction with @option{tftp}, this can be used to network boot
a guest from a local directory.

Example (using pxelinux):
@example
qemu -hda linux.img -boot n -net user,tftp=/path/to/tftp/files,bootfile=/pxelinux.0
@end example

@item smb=@var{dir}[,smbserver=@var{addr}]
When using the user mode network stack, activate a built-in SMB
server so that Windows OSes can access to the host files in @file{@var{dir}}
transparently. The IP address of the SMB server can be set to @var{addr}. By
default the 4th IP in the guest network is used, i.e. x.x.x.4.

In the guest Windows OS, the line:
@example
10.0.2.4 smbserver
@end example
must be added in the file @file{C:\WINDOWS\LMHOSTS} (for windows 9x/Me)
or @file{C:\WINNT\SYSTEM32\DRIVERS\ETC\LMHOSTS} (Windows NT/2000).

Then @file{@var{dir}} can be accessed in @file{\\smbserver\qemu}.

Note that a SAMBA server must be installed on the host OS in
@file{/usr/sbin/smbd}. QEMU was tested successfully with smbd versions from
Red Hat 9, Fedora Core 3 and OpenSUSE 11.x.

@item hostfwd=[tcp|udp]:[@var{hostaddr}]:@var{hostport}-[@var{guestaddr}]:@var{guestport}
Redirect incoming TCP or UDP connections to the host port @var{hostport} to
the guest IP address @var{guestaddr} on guest port @var{guestport}. If
@var{guestaddr} is not specified, its value is x.x.x.15 (default first address
given by the built-in DHCP server). By specifying @var{hostaddr}, the rule can
be bound to a specific host interface. If no connection type is set, TCP is
used. This option can be given multiple times.

For example, to redirect host X11 connection from screen 1 to guest
screen 0, use the following:

@example
# on the host
qemu -net user,hostfwd=tcp:127.0.0.1:6001-:6000 [...]
# this host xterm should open in the guest X11 server
xterm -display :1
@end example

To redirect telnet connections from host port 5555 to telnet port on
the guest, use the following:

@example
# on the host
qemu -net user,hostfwd=tcp::5555-:23 [...]
telnet localhost 5555
@end example

Then when you use on the host @code{telnet localhost 5555}, you
connect to the guest telnet server.

@item guestfwd=[tcp]:@var{server}:@var{port}-@var{dev}
Forward guest TCP connections to the IP address @var{server} on port @var{port}
to the character device @var{dev}. This option can be given multiple times.

@end table

Note: Legacy stand-alone options -tftp, -bootp, -smb and -redir are still
processed and applied to -net user. Mixing them with the new configuration
syntax gives undefined results. Their use for new applications is discouraged
as they will be removed from future versions.

@item -net tap[,vlan=@var{n}][,name=@var{name}][,fd=@var{h}][,ifname=@var{name}] [,script=@var{file}][,downscript=@var{dfile}]
Connect the host TAP network interface @var{name} to VLAN @var{n}, use
the network script @var{file} to configure it and the network script
@var{dfile} to deconfigure it. If @var{name} is not provided, the OS
automatically provides one. @option{fd}=@var{h} can be used to specify
the handle of an already opened host TAP interface. The default network
configure script is @file{/etc/qemu-ifup} and the default network
deconfigure script is @file{/etc/qemu-ifdown}. Use @option{script=no}
or @option{downscript=no} to disable script execution. Example:

@example
qemu linux.img -net nic -net tap
@end example

More complicated example (two NICs, each one connected to a TAP device)
@example
qemu linux.img -net nic,vlan=0 -net tap,vlan=0,ifname=tap0 \
               -net nic,vlan=1 -net tap,vlan=1,ifname=tap1
@end example

@item -net socket[,vlan=@var{n}][,name=@var{name}][,fd=@var{h}] [,listen=[@var{host}]:@var{port}][,connect=@var{host}:@var{port}]

Connect the VLAN @var{n} to a remote VLAN in another QEMU virtual
machine using a TCP socket connection. If @option{listen} is
specified, QEMU waits for incoming connections on @var{port}
(@var{host} is optional). @option{connect} is used to connect to
another QEMU instance using the @option{listen} option. @option{fd}=@var{h}
specifies an already opened TCP socket.

Example:
@example
# launch a first QEMU instance
qemu linux.img -net nic,macaddr=52:54:00:12:34:56 \
               -net socket,listen=:1234
# connect the VLAN 0 of this instance to the VLAN 0
# of the first instance
qemu linux.img -net nic,macaddr=52:54:00:12:34:57 \
               -net socket,connect=127.0.0.1:1234
@end example

@item -net socket[,vlan=@var{n}][,name=@var{name}][,fd=@var{h}] [,mcast=@var{maddr}:@var{port}]

Create a VLAN @var{n} shared with another QEMU virtual
machines using a UDP multicast socket, effectively making a bus for
every QEMU with same multicast address @var{maddr} and @var{port}.
NOTES:
@enumerate
@item
Several QEMU can be running on different hosts and share same bus (assuming
correct multicast setup for these hosts).
@item
mcast support is compatible with User Mode Linux (argument @option{eth@var{N}=mcast}), see
@url{http://user-mode-linux.sf.net}.
@item
Use @option{fd=h} to specify an already opened UDP multicast socket.
@end enumerate

Example:
@example
# launch one QEMU instance
qemu linux.img -net nic,macaddr=52:54:00:12:34:56 \
               -net socket,mcast=230.0.0.1:1234
# launch another QEMU instance on same "bus"
qemu linux.img -net nic,macaddr=52:54:00:12:34:57 \
               -net socket,mcast=230.0.0.1:1234
# launch yet another QEMU instance on same "bus"
qemu linux.img -net nic,macaddr=52:54:00:12:34:58 \
               -net socket,mcast=230.0.0.1:1234
@end example

Example (User Mode Linux compat.):
@example
# launch QEMU instance (note mcast address selected
# is UML's default)
qemu linux.img -net nic,macaddr=52:54:00:12:34:56 \
               -net socket,mcast=239.192.168.1:1102
# launch UML
/path/to/linux ubd0=/path/to/root_fs eth0=mcast
@end example

@item -net vde[,vlan=@var{n}][,name=@var{name}][,sock=@var{socketpath}] [,port=@var{n}][,group=@var{groupname}][,mode=@var{octalmode}]
Connect VLAN @var{n} to PORT @var{n} of a vde switch running on host and
listening for incoming connections on @var{socketpath}. Use GROUP @var{groupname}
and MODE @var{octalmode} to change default ownership and permissions for
communication port. This option is available only if QEMU has been compiled
with vde support enabled.

Example:
@example
# launch vde switch
vde_switch -F -sock /tmp/myswitch
# launch QEMU instance
qemu linux.img -net nic -net vde,sock=/tmp/myswitch
@end example

@item -net dump[,vlan=@var{n}][,file=@var{file}][,len=@var{len}]
Dump network traffic on VLAN @var{n} to file @var{file} (@file{qemu-vlan0.pcap} by default).
At most @var{len} bytes (64k by default) per packet are stored. The file format is
libpcap, so it can be analyzed with tools such as tcpdump or Wireshark.

@item -net none
Indicate that no network devices should be configured. It is used to
override the default configuration (@option{-net nic -net user}) which
is activated if no @option{-net} options are provided.

@end table
ETEXI

DEFHEADING()

DEFHEADING(Character device options:)

DEF("chardev", HAS_ARG, QEMU_OPTION_chardev,
    "-chardev null,id=id\n"
    "-chardev socket,id=id[,host=host],port=host[,to=to][,ipv4][,ipv6][,nodelay]\n"
    "         [,server][,nowait][,telnet] (tcp)\n"
    "-chardev socket,id=id,path=path[,server][,nowait][,telnet] (unix)\n"
    "-chardev udp,id=id[,host=host],port=port[,localaddr=localaddr]\n"
    "         [,localport=localport][,ipv4][,ipv6]\n"
    "-chardev msmouse,id=id\n"
    "-chardev vc,id=id[[,width=width][,height=height]][[,cols=cols][,rows=rows]]\n"
    "-chardev file,id=id,path=path\n"
    "-chardev pipe,id=id,path=path\n"
#ifdef _WIN32
    "-chardev console,id=id\n"
    "-chardev serial,id=id,path=path\n"
#else
    "-chardev pty,id=id\n"
    "-chardev stdio,id=id\n"
#endif
#ifdef CONFIG_BRLAPI
    "-chardev braille,id=id\n"
#endif
#if defined(__linux__) || defined(__sun__) || defined(__FreeBSD__) \
        || defined(__NetBSD__) || defined(__OpenBSD__) || defined(__DragonFly__)
    "-chardev tty,id=id,path=path\n"
#endif
#if defined(__linux__) || defined(__FreeBSD__) || defined(__DragonFly__)
    "-chardev parport,id=id,path=path\n"
#endif
    , QEMU_ARCH_ALL
)

STEXI

The general form of a character device option is:
@table @option

@item -chardev @var{backend} ,id=@var{id} [,@var{options}]
@findex -chardev
Backend is one of:
@option{null},
@option{socket},
@option{udp},
@option{msmouse},
@option{vc},
@option{file},
@option{pipe},
@option{console},
@option{serial},
@option{pty},
@option{stdio},
@option{braille},
@option{tty},
@option{parport}.
The specific backend will determine the applicable options.

All devices must have an id, which can be any string up to 127 characters long.
It is used to uniquely identify this device in other command line directives.

Options to each backend are described below.

@item -chardev null ,id=@var{id}
A void device. This device will not emit any data, and will drop any data it
receives. The null backend does not take any options.

@item -chardev socket ,id=@var{id} [@var{TCP options} or @var{unix options}] [,server] [,nowait] [,telnet]

Create a two-way stream socket, which can be either a TCP or a unix socket. A
unix socket will be created if @option{path} is specified. Behaviour is
undefined if TCP options are specified for a unix socket.

@option{server} specifies that the socket shall be a listening socket.

@option{nowait} specifies that QEMU should not block waiting for a client to
connect to a listening socket.

@option{telnet} specifies that traffic on the socket should interpret telnet
escape sequences.

TCP and unix socket options are given below:

@table @option

@item TCP options: port=@var{port} [,host=@var{host}] [,to=@var{to}] [,ipv4] [,ipv6] [,nodelay]

@option{host} for a listening socket specifies the local address to be bound.
For a connecting socket species the remote host to connect to. @option{host} is
optional for listening sockets. If not specified it defaults to @code{0.0.0.0}.

@option{port} for a listening socket specifies the local port to be bound. For a
connecting socket specifies the port on the remote host to connect to.
@option{port} can be given as either a port number or a service name.
@option{port} is required.

@option{to} is only relevant to listening sockets. If it is specified, and
@option{port} cannot be bound, QEMU will attempt to bind to subsequent ports up
to and including @option{to} until it succeeds. @option{to} must be specified
as a port number.

@option{ipv4} and @option{ipv6} specify that either IPv4 or IPv6 must be used.
If neither is specified the socket may use either protocol.

@option{nodelay} disables the Nagle algorithm.

@item unix options: path=@var{path}

@option{path} specifies the local path of the unix socket. @option{path} is
required.

@end table

@item -chardev udp ,id=@var{id} [,host=@var{host}] ,port=@var{port} [,localaddr=@var{localaddr}] [,localport=@var{localport}] [,ipv4] [,ipv6]

Sends all traffic from the guest to a remote host over UDP.

@option{host} specifies the remote host to connect to. If not specified it
defaults to @code{localhost}.

@option{port} specifies the port on the remote host to connect to. @option{port}
is required.

@option{localaddr} specifies the local address to bind to. If not specified it
defaults to @code{0.0.0.0}.

@option{localport} specifies the local port to bind to. If not specified any
available local port will be used.

@option{ipv4} and @option{ipv6} specify that either IPv4 or IPv6 must be used.
If neither is specified the device may use either protocol.

@item -chardev msmouse ,id=@var{id}

Forward QEMU's emulated msmouse events to the guest. @option{msmouse} does not
take any options.

@item -chardev vc ,id=@var{id} [[,width=@var{width}] [,height=@var{height}]] [[,cols=@var{cols}] [,rows=@var{rows}]]

Connect to a QEMU text console. @option{vc} may optionally be given a specific
size.

@option{width} and @option{height} specify the width and height respectively of
the console, in pixels.

@option{cols} and @option{rows} specify that the console be sized to fit a text
console with the given dimensions.

@item -chardev file ,id=@var{id} ,path=@var{path}

Log all traffic received from the guest to a file.

@option{path} specifies the path of the file to be opened. This file will be
created if it does not already exist, and overwritten if it does. @option{path}
is required.

@item -chardev pipe ,id=@var{id} ,path=@var{path}

Create a two-way connection to the guest. The behaviour differs slightly between
Windows hosts and other hosts:

On Windows, a single duplex pipe will be created at
@file{\\.pipe\@option{path}}.

On other hosts, 2 pipes will be created called @file{@option{path}.in} and
@file{@option{path}.out}. Data written to @file{@option{path}.in} will be
received by the guest. Data written by the guest can be read from
@file{@option{path}.out}. QEMU will not create these fifos, and requires them to
be present.

@option{path} forms part of the pipe path as described above. @option{path} is
required.

@item -chardev console ,id=@var{id}

Send traffic from the guest to QEMU's standard output. @option{console} does not
take any options.

@option{console} is only available on Windows hosts.

@item -chardev serial ,id=@var{id} ,path=@option{path}

Send traffic from the guest to a serial device on the host.

@option{serial} is
only available on Windows hosts.

@option{path} specifies the name of the serial device to open.

@item -chardev pty ,id=@var{id}

Create a new pseudo-terminal on the host and connect to it. @option{pty} does
not take any options.

@option{pty} is not available on Windows hosts.

@item -chardev stdio ,id=@var{id}
Connect to standard input and standard output of the qemu process.
@option{stdio} does not take any options. @option{stdio} is not available on
Windows hosts.

@item -chardev braille ,id=@var{id}

Connect to a local BrlAPI server. @option{braille} does not take any options.

@item -chardev tty ,id=@var{id} ,path=@var{path}

Connect to a local tty device.

@option{tty} is only available on Linux, Sun, FreeBSD, NetBSD, OpenBSD and
DragonFlyBSD hosts.

@option{path} specifies the path to the tty. @option{path} is required.

@item -chardev parport ,id=@var{id} ,path=@var{path}

@option{parport} is only available on Linux, FreeBSD and DragonFlyBSD hosts.

Connect to a local parallel port.

@option{path} specifies the path to the parallel port device. @option{path} is
required.

@end table
ETEXI

DEFHEADING()

DEFHEADING(Bluetooth(R) options:)

DEF("bt", HAS_ARG, QEMU_OPTION_bt, \
    "-bt hci,null    dumb bluetooth HCI - doesn't respond to commands\n" \
    "-bt hci,host[:id]\n" \
    "                use host's HCI with the given name\n" \
    "-bt hci[,vlan=n]\n" \
    "                emulate a standard HCI in virtual scatternet 'n'\n" \
    "-bt vhci[,vlan=n]\n" \
    "                add host computer to virtual scatternet 'n' using VHCI\n" \
    "-bt device:dev[,vlan=n]\n" \
    "                emulate a bluetooth device 'dev' in scatternet 'n'\n",
    QEMU_ARCH_ALL)
STEXI
@table @option

@item -bt hci[...]
@findex -bt
Defines the function of the corresponding Bluetooth HCI.  -bt options
are matched with the HCIs present in the chosen machine type.  For
example when emulating a machine with only one HCI built into it, only
the first @code{-bt hci[...]} option is valid and defines the HCI's
logic.  The Transport Layer is decided by the machine type.  Currently
the machines @code{n800} and @code{n810} have one HCI and all other
machines have none.

@anchor{bt-hcis}
The following three types are recognized:

@table @option
@item -bt hci,null
(default) The corresponding Bluetooth HCI assumes no internal logic
and will not respond to any HCI commands or emit events.

@item -bt hci,host[:@var{id}]
(@code{bluez} only) The corresponding HCI passes commands / events
to / from the physical HCI identified by the name @var{id} (default:
@code{hci0}) on the computer running QEMU.  Only available on @code{bluez}
capable systems like Linux.

@item -bt hci[,vlan=@var{n}]
Add a virtual, standard HCI that will participate in the Bluetooth
scatternet @var{n} (default @code{0}).  Similarly to @option{-net}
VLANs, devices inside a bluetooth network @var{n} can only communicate
with other devices in the same network (scatternet).
@end table

@item -bt vhci[,vlan=@var{n}]
(Linux-host only) Create a HCI in scatternet @var{n} (default 0) attached
to the host bluetooth stack instead of to the emulated target.  This
allows the host and target machines to participate in a common scatternet
and communicate.  Requires the Linux @code{vhci} driver installed.  Can
be used as following:

@example
qemu [...OPTIONS...] -bt hci,vlan=5 -bt vhci,vlan=5
@end example

@item -bt device:@var{dev}[,vlan=@var{n}]
Emulate a bluetooth device @var{dev} and place it in network @var{n}
(default @code{0}).  QEMU can only emulate one type of bluetooth devices
currently:

@table @option
@item keyboard
Virtual wireless keyboard implementing the HIDP bluetooth profile.
@end table
@end table
ETEXI

DEFHEADING()

DEFHEADING(Linux/Multiboot boot specific:)
STEXI

When using these options, you can use a given Linux or Multiboot
kernel without installing it in the disk image. It can be useful
for easier testing of various kernels.

@table @option
ETEXI

DEF("kernel", HAS_ARG, QEMU_OPTION_kernel, \
    "-kernel bzImage use 'bzImage' as kernel image\n", QEMU_ARCH_ALL)
STEXI
@item -kernel @var{bzImage}
@findex -kernel
Use @var{bzImage} as kernel image. The kernel can be either a Linux kernel
or in multiboot format.
ETEXI

DEF("append", HAS_ARG, QEMU_OPTION_append, \
    "-append cmdline use 'cmdline' as kernel command line\n", QEMU_ARCH_ALL)
STEXI
@item -append @var{cmdline}
@findex -append
Use @var{cmdline} as kernel command line
ETEXI

DEF("initrd", HAS_ARG, QEMU_OPTION_initrd, \
           "-initrd file    use 'file' as initial ram disk\n", QEMU_ARCH_ALL)
STEXI
@item -initrd @var{file}
@findex -initrd
Use @var{file} as initial ram disk.

@item -initrd "@var{file1} arg=foo,@var{file2}"

This syntax is only available with multiboot.

Use @var{file1} and @var{file2} as modules and pass arg=foo as parameter to the
first module.
ETEXI

STEXI
@end table
ETEXI

DEFHEADING()

DEFHEADING(Debug/Expert options:)

STEXI
@table @option
ETEXI

DEF("serial", HAS_ARG, QEMU_OPTION_serial, \
    "-serial dev     redirect the serial port to char device 'dev'\n",
    QEMU_ARCH_ALL)
STEXI
@item -serial @var{dev}
@findex -serial
Redirect the virtual serial port to host character device
@var{dev}. The default device is @code{vc} in graphical mode and
@code{stdio} in non graphical mode.

This option can be used several times to simulate up to 4 serial
ports.

Use @code{-serial none} to disable all serial ports.

Available character devices are:
@table @option
@item vc[:@var{W}x@var{H}]
Virtual console. Optionally, a width and height can be given in pixel with
@example
vc:800x600
@end example
It is also possible to specify width or height in characters:
@example
vc:80Cx24C
@end example
@item pty
[Linux only] Pseudo TTY (a new PTY is automatically allocated)
@item none
No device is allocated.
@item null
void device
@item /dev/XXX
[Linux only] Use host tty, e.g. @file{/dev/ttyS0}. The host serial port
parameters are set according to the emulated ones.
@item /dev/parport@var{N}
[Linux only, parallel port only] Use host parallel port
@var{N}. Currently SPP and EPP parallel port features can be used.
@item file:@var{filename}
Write output to @var{filename}. No character can be read.
@item stdio
[Unix only] standard input/output
@item pipe:@var{filename}
name pipe @var{filename}
@item COM@var{n}
[Windows only] Use host serial port @var{n}
@item udp:[@var{remote_host}]:@var{remote_port}[@@[@var{src_ip}]:@var{src_port}]
This implements UDP Net Console.
When @var{remote_host} or @var{src_ip} are not specified
they default to @code{0.0.0.0}.
When not using a specified @var{src_port} a random port is automatically chosen.

If you just want a simple readonly console you can use @code{netcat} or
@code{nc}, by starting qemu with: @code{-serial udp::4555} and nc as:
@code{nc -u -l -p 4555}. Any time qemu writes something to that port it
will appear in the netconsole session.

If you plan to send characters back via netconsole or you want to stop
and start qemu a lot of times, you should have qemu use the same
source port each time by using something like @code{-serial
udp::4555@@:4556} to qemu. Another approach is to use a patched
version of netcat which can listen to a TCP port and send and receive
characters via udp.  If you have a patched version of netcat which
activates telnet remote echo and single char transfer, then you can
use the following options to step up a netcat redirector to allow
telnet on port 5555 to access the qemu port.
@table @code
@item Qemu Options:
-serial udp::4555@@:4556
@item netcat options:
-u -P 4555 -L 0.0.0.0:4556 -t -p 5555 -I -T
@item telnet options:
localhost 5555
@end table

@item tcp:[@var{host}]:@var{port}[,@var{server}][,nowait][,nodelay]
The TCP Net Console has two modes of operation.  It can send the serial
I/O to a location or wait for a connection from a location.  By default
the TCP Net Console is sent to @var{host} at the @var{port}.  If you use
the @var{server} option QEMU will wait for a client socket application
to connect to the port before continuing, unless the @code{nowait}
option was specified.  The @code{nodelay} option disables the Nagle buffering
algorithm.  If @var{host} is omitted, 0.0.0.0 is assumed. Only
one TCP connection at a time is accepted. You can use @code{telnet} to
connect to the corresponding character device.
@table @code
@item Example to send tcp console to 192.168.0.2 port 4444
-serial tcp:192.168.0.2:4444
@item Example to listen and wait on port 4444 for connection
-serial tcp::4444,server
@item Example to not wait and listen on ip 192.168.0.100 port 4444
-serial tcp:192.168.0.100:4444,server,nowait
@end table

@item telnet:@var{host}:@var{port}[,server][,nowait][,nodelay]
The telnet protocol is used instead of raw tcp sockets.  The options
work the same as if you had specified @code{-serial tcp}.  The
difference is that the port acts like a telnet server or client using
telnet option negotiation.  This will also allow you to send the
MAGIC_SYSRQ sequence if you use a telnet that supports sending the break
sequence.  Typically in unix telnet you do it with Control-] and then
type "send break" followed by pressing the enter key.

@item unix:@var{path}[,server][,nowait]
A unix domain socket is used instead of a tcp socket.  The option works the
same as if you had specified @code{-serial tcp} except the unix domain socket
@var{path} is used for connections.

@item mon:@var{dev_string}
This is a special option to allow the monitor to be multiplexed onto
another serial port.  The monitor is accessed with key sequence of
@key{Control-a} and then pressing @key{c}. See monitor access
@ref{pcsys_keys} in the -nographic section for more keys.
@var{dev_string} should be any one of the serial devices specified
above.  An example to multiplex the monitor onto a telnet server
listening on port 4444 would be:
@table @code
@item -serial mon:telnet::4444,server,nowait
@end table

@item braille
Braille device.  This will use BrlAPI to display the braille output on a real
or fake device.

@item msmouse
Three button serial mouse. Configure the guest to use Microsoft protocol.
@end table
ETEXI

DEF("parallel", HAS_ARG, QEMU_OPTION_parallel, \
    "-parallel dev   redirect the parallel port to char device 'dev'\n",
    QEMU_ARCH_ALL)
STEXI
@item -parallel @var{dev}
@findex -parallel
Redirect the virtual parallel port to host device @var{dev} (same
devices as the serial port). On Linux hosts, @file{/dev/parportN} can
be used to use hardware devices connected on the corresponding host
parallel port.

This option can be used several times to simulate up to 3 parallel
ports.

Use @code{-parallel none} to disable all parallel ports.
ETEXI

DEF("monitor", HAS_ARG, QEMU_OPTION_monitor, \
    "-monitor dev    redirect the monitor to char device 'dev'\n",
    QEMU_ARCH_ALL)
STEXI
@item -monitor @var{dev}
@findex -monitor
Redirect the monitor to host device @var{dev} (same devices as the
serial port).
The default device is @code{vc} in graphical mode and @code{stdio} in
non graphical mode.
ETEXI
DEF("qmp", HAS_ARG, QEMU_OPTION_qmp, \
    "-qmp dev        like -monitor but opens in 'control' mode\n",
    QEMU_ARCH_ALL)
STEXI
@item -qmp @var{dev}
@findex -qmp
Like -monitor but opens in 'control' mode.
ETEXI

DEF("mon", HAS_ARG, QEMU_OPTION_mon, \
    "-mon chardev=[name][,mode=readline|control][,default]\n", QEMU_ARCH_ALL)
STEXI
@item -mon chardev=[name][,mode=readline|control][,default]
@findex -mon
Setup monitor on chardev @var{name}.
ETEXI

DEF("debugcon", HAS_ARG, QEMU_OPTION_debugcon, \
    "-debugcon dev   redirect the debug console to char device 'dev'\n",
    QEMU_ARCH_ALL)
STEXI
@item -debugcon @var{dev}
@findex -debugcon
Redirect the debug console to host device @var{dev} (same devices as the
serial port).  The debug console is an I/O port which is typically port
0xe9; writing to that I/O port sends output to this device.
The default device is @code{vc} in graphical mode and @code{stdio} in
non graphical mode.
ETEXI

DEF("pidfile", HAS_ARG, QEMU_OPTION_pidfile, \
    "-pidfile file   write PID to 'file'\n", QEMU_ARCH_ALL)
STEXI
@item -pidfile @var{file}
@findex -pidfile
Store the QEMU process PID in @var{file}. It is useful if you launch QEMU
from a script.
ETEXI

DEF("singlestep", 0, QEMU_OPTION_singlestep, \
    "-singlestep     always run in singlestep mode\n", QEMU_ARCH_ALL)
STEXI
@item -singlestep
@findex -singlestep
Run the emulation in single step mode.
ETEXI

DEF("S", 0, QEMU_OPTION_S, \
    "-S              freeze CPU at startup (use 'c' to start execution)\n",
    QEMU_ARCH_ALL)
STEXI
@item -S
@findex -S
Do not start CPU at startup (you must type 'c' in the monitor).
ETEXI

DEF("gdb", HAS_ARG, QEMU_OPTION_gdb, \
    "-gdb dev        wait for gdb connection on 'dev'\n", QEMU_ARCH_ALL)
STEXI
@item -gdb @var{dev}
@findex -gdb
Wait for gdb connection on device @var{dev} (@pxref{gdb_usage}). Typical
connections will likely be TCP-based, but also UDP, pseudo TTY, or even
stdio are reasonable use case. The latter is allowing to start qemu from
within gdb and establish the connection via a pipe:
@example
(gdb) target remote | exec qemu -gdb stdio ...
@end example
ETEXI

DEF("s", 0, QEMU_OPTION_s, \
    "-s              shorthand for -gdb tcp::" DEFAULT_GDBSTUB_PORT "\n",
    QEMU_ARCH_ALL)
STEXI
@item -s
@findex -s
Shorthand for -gdb tcp::1234, i.e. open a gdbserver on TCP port 1234
(@pxref{gdb_usage}).
ETEXI

DEF("d", HAS_ARG, QEMU_OPTION_d, \
    "-d item1,...    output log to /tmp/qemu.log (use -d ? for a list of log items)\n",
    QEMU_ARCH_ALL)
STEXI
@item -d
@findex -d
Output log in /tmp/qemu.log
ETEXI

DEF("hdachs", HAS_ARG, QEMU_OPTION_hdachs, \
    "-hdachs c,h,s[,t]\n" \
    "                force hard disk 0 physical geometry and the optional BIOS\n" \
    "                translation (t=none or lba) (usually qemu can guess them)\n",
    QEMU_ARCH_ALL)
STEXI
@item -hdachs @var{c},@var{h},@var{s},[,@var{t}]
@findex -hdachs
Force hard disk 0 physical geometry (1 <= @var{c} <= 16383, 1 <=
@var{h} <= 16, 1 <= @var{s} <= 63) and optionally force the BIOS
translation mode (@var{t}=none, lba or auto). Usually QEMU can guess
all those parameters. This option is useful for old MS-DOS disk
images.
ETEXI

DEF("L", HAS_ARG, QEMU_OPTION_L, \
    "-L path         set the directory for the BIOS, VGA BIOS and keymaps\n",
    QEMU_ARCH_ALL)
STEXI
@item -L  @var{path}
@findex -L
Set the directory for the BIOS, VGA BIOS and keymaps.
ETEXI

DEF("bios", HAS_ARG, QEMU_OPTION_bios, \
    "-bios file      set the filename for the BIOS\n", QEMU_ARCH_ALL)
STEXI
@item -bios @var{file}
@findex -bios
Set the filename for the BIOS.
ETEXI

DEF("enable-kvm", 0, QEMU_OPTION_enable_kvm, \
    "-enable-kvm     enable KVM full virtualization support\n", QEMU_ARCH_ALL)
STEXI
@item -enable-kvm
@findex -enable-kvm
Enable KVM full virtualization support. This option is only available
if KVM support is enabled when compiling.
ETEXI

DEF("xen-domid", HAS_ARG, QEMU_OPTION_xen_domid,
    "-xen-domid id   specify xen guest domain id\n", QEMU_ARCH_ALL)
DEF("xen-create", 0, QEMU_OPTION_xen_create,
    "-xen-create     create domain using xen hypercalls, bypassing xend\n"
    "                warning: should not be used when xend is in use\n",
    QEMU_ARCH_ALL)
DEF("xen-attach", 0, QEMU_OPTION_xen_attach,
    "-xen-attach     attach to existing xen domain\n"
    "                xend will use this when starting qemu\n",
    QEMU_ARCH_ALL)
STEXI
@item -xen-domid @var{id}
@findex -xen-domid
Specify xen guest domain @var{id} (XEN only).
@item -xen-create
@findex -xen-create
Create domain using xen hypercalls, bypassing xend.
Warning: should not be used when xend is in use (XEN only).
@item -xen-attach
@findex -xen-attach
Attach to existing xen domain.
xend will use this when starting qemu (XEN only).
ETEXI

DEF("no-reboot", 0, QEMU_OPTION_no_reboot, \
    "-no-reboot      exit instead of rebooting\n", QEMU_ARCH_ALL)
STEXI
@item -no-reboot
@findex -no-reboot
Exit instead of rebooting.
ETEXI

DEF("no-shutdown", 0, QEMU_OPTION_no_shutdown, \
    "-no-shutdown    stop before shutdown\n", QEMU_ARCH_ALL)
STEXI
@item -no-shutdown
@findex -no-shutdown
Don't exit QEMU on guest shutdown, but instead only stop the emulation.
This allows for instance switching to monitor to commit changes to the
disk image.
ETEXI

DEF("loadvm", HAS_ARG, QEMU_OPTION_loadvm, \
    "-loadvm [tag|id]\n" \
    "                start right away with a saved state (loadvm in monitor)\n",
    QEMU_ARCH_ALL)
STEXI
@item -loadvm @var{file}
@findex -loadvm
Start right away with a saved state (@code{loadvm} in monitor)
ETEXI

#ifndef _WIN32
DEF("daemonize", 0, QEMU_OPTION_daemonize, \
    "-daemonize      daemonize QEMU after initializing\n", QEMU_ARCH_ALL)
#endif
STEXI
@item -daemonize
@findex -daemonize
Daemonize the QEMU process after initialization.  QEMU will not detach from
standard IO until it is ready to receive connections on any of its devices.
This option is a useful way for external programs to launch QEMU without having
to cope with initialization race conditions.
ETEXI

DEF("option-rom", HAS_ARG, QEMU_OPTION_option_rom, \
    "-option-rom rom load a file, rom, into the option ROM space\n",
    QEMU_ARCH_ALL)
STEXI
@item -option-rom @var{file}
@findex -option-rom
Load the contents of @var{file} as an option ROM.
This option is useful to load things like EtherBoot.
ETEXI

DEF("clock", HAS_ARG, QEMU_OPTION_clock, \
    "-clock          force the use of the given methods for timer alarm.\n" \
    "                To see what timers are available use -clock ?\n",
    QEMU_ARCH_ALL)
STEXI
@item -clock @var{method}
@findex -clock
Force the use of the given methods for timer alarm. To see what timers
are available use -clock ?.
ETEXI

HXCOMM Options deprecated by -rtc
DEF("localtime", 0, QEMU_OPTION_localtime, "", QEMU_ARCH_ALL)
DEF("startdate", HAS_ARG, QEMU_OPTION_startdate, "", QEMU_ARCH_ALL)

DEF("rtc", HAS_ARG, QEMU_OPTION_rtc, \
    "-rtc [base=utc|localtime|date][,clock=host|vm][,driftfix=none|slew]\n" \
    "                set the RTC base and clock, enable drift fix for clock ticks (x86 only)\n",
    QEMU_ARCH_ALL)

STEXI

@item -rtc [base=utc|localtime|@var{date}][,clock=host|vm][,driftfix=none|slew]
@findex -rtc
Specify @option{base} as @code{utc} or @code{localtime} to let the RTC start at the current
UTC or local time, respectively. @code{localtime} is required for correct date in
MS-DOS or Windows. To start at a specific point in time, provide @var{date} in the
format @code{2006-06-17T16:01:21} or @code{2006-06-17}. The default base is UTC.

By default the RTC is driven by the host system time. This allows to use the
RTC as accurate reference clock inside the guest, specifically if the host
time is smoothly following an accurate external reference clock, e.g. via NTP.
If you want to isolate the guest time from the host, even prevent it from
progressing during suspension, you can set @option{clock} to @code{vm} instead.

Enable @option{driftfix} (i386 targets only) if you experience time drift problems,
specifically with Windows' ACPI HAL. This option will try to figure out how
many timer interrupts were not processed by the Windows guest and will
re-inject them.
ETEXI

DEF("icount", HAS_ARG, QEMU_OPTION_icount, \
    "-icount [N|auto]\n" \
    "                enable virtual instruction counter with 2^N clock ticks per\n" \
    "                instruction\n", QEMU_ARCH_ALL)
STEXI
@item -icount [@var{N}|auto]
@findex -icount
Enable virtual instruction counter.  The virtual cpu will execute one
instruction every 2^@var{N} ns of virtual time.  If @code{auto} is specified
then the virtual cpu speed will be automatically adjusted to keep virtual
time within a few seconds of real time.

Note that while this option can give deterministic behavior, it does not
provide cycle accurate emulation.  Modern CPUs contain superscalar out of
order cores with complex cache hierarchies.  The number of instructions
executed often has little or no correlation with actual performance.
ETEXI

DEF("watchdog", HAS_ARG, QEMU_OPTION_watchdog, \
    "-watchdog i6300esb|ib700\n" \
    "                enable virtual hardware watchdog [default=none]\n",
    QEMU_ARCH_ALL)
STEXI
@item -watchdog @var{model}
@findex -watchdog
Create a virtual hardware watchdog device.  Once enabled (by a guest
action), the watchdog must be periodically polled by an agent inside
the guest or else the guest will be restarted.

The @var{model} is the model of hardware watchdog to emulate.  Choices
for model are: @code{ib700} (iBASE 700) which is a very simple ISA
watchdog with a single timer, or @code{i6300esb} (Intel 6300ESB I/O
controller hub) which is a much more featureful PCI-based dual-timer
watchdog.  Choose a model for which your guest has drivers.

Use @code{-watchdog ?} to list available hardware models.  Only one
watchdog can be enabled for a guest.
ETEXI

DEF("watchdog-action", HAS_ARG, QEMU_OPTION_watchdog_action, \
    "-watchdog-action reset|shutdown|poweroff|pause|debug|none\n" \
    "                action when watchdog fires [default=reset]\n",
    QEMU_ARCH_ALL)
STEXI
@item -watchdog-action @var{action}

The @var{action} controls what QEMU will do when the watchdog timer
expires.
The default is
@code{reset} (forcefully reset the guest).
Other possible actions are:
@code{shutdown} (attempt to gracefully shutdown the guest),
@code{poweroff} (forcefully poweroff the guest),
@code{pause} (pause the guest),
@code{debug} (print a debug message and continue), or
@code{none} (do nothing).

Note that the @code{shutdown} action requires that the guest responds
to ACPI signals, which it may not be able to do in the sort of
situations where the watchdog would have expired, and thus
@code{-watchdog-action shutdown} is not recommended for production use.

Examples:

@table @code
@item -watchdog i6300esb -watchdog-action pause
@item -watchdog ib700
@end table
ETEXI

DEF("echr", HAS_ARG, QEMU_OPTION_echr, \
    "-echr chr       set terminal escape character instead of ctrl-a\n",
    QEMU_ARCH_ALL)
STEXI

@item -echr @var{numeric_ascii_value}
@findex -echr
Change the escape character used for switching to the monitor when using
monitor and serial sharing.  The default is @code{0x01} when using the
@code{-nographic} option.  @code{0x01} is equal to pressing
@code{Control-a}.  You can select a different character from the ascii
control keys where 1 through 26 map to Control-a through Control-z.  For
instance you could use the either of the following to change the escape
character to Control-t.
@table @code
@item -echr 0x14
@item -echr 20
@end table
ETEXI

DEF("virtioconsole", HAS_ARG, QEMU_OPTION_virtiocon, \
    "-virtioconsole c\n" \
    "                set virtio console\n", QEMU_ARCH_ALL)
STEXI
@item -virtioconsole @var{c}
@findex -virtioconsole
Set virtio console.

This option is maintained for backward compatibility.

Please use @code{-device virtconsole} for the new way of invocation.
ETEXI

DEF("show-cursor", 0, QEMU_OPTION_show_cursor, \
    "-show-cursor    show cursor\n", QEMU_ARCH_ALL)
STEXI
@item -show-cursor
@findex -show-cursor
Show cursor.
ETEXI

DEF("tb-size", HAS_ARG, QEMU_OPTION_tb_size, \
    "-tb-size n      set TB size\n", QEMU_ARCH_ALL)
STEXI
@item -tb-size @var{n}
@findex -tb-size
Set TB size.
ETEXI

DEF("incoming", HAS_ARG, QEMU_OPTION_incoming, \
    "-incoming p     prepare for incoming migration, listen on port p\n",
    QEMU_ARCH_ALL)
STEXI
@item -incoming @var{port}
@findex -incoming
Prepare for incoming migration, listen on @var{port}.
ETEXI

DEF("nodefaults", 0, QEMU_OPTION_nodefaults, \
    "-nodefaults     don't create default devices\n", QEMU_ARCH_ALL)
STEXI
@item -nodefaults
@findex -nodefaults
Don't create default devices.
ETEXI

#ifndef _WIN32
DEF("chroot", HAS_ARG, QEMU_OPTION_chroot, \
    "-chroot dir     chroot to dir just before starting the VM\n",
    QEMU_ARCH_ALL)
#endif
STEXI
@item -chroot @var{dir}
@findex -chroot
Immediately before starting guest execution, chroot to the specified
directory.  Especially useful in combination with -runas.
ETEXI

#ifndef _WIN32
DEF("runas", HAS_ARG, QEMU_OPTION_runas, \
    "-runas user     change to user id user just before starting the VM\n",
    QEMU_ARCH_ALL)
#endif
STEXI
@item -runas @var{user}
@findex -runas
Immediately before starting guest execution, drop root privileges, switching
to the specified user.
ETEXI

DEF("prom-env", HAS_ARG, QEMU_OPTION_prom_env,
    "-prom-env variable=value\n"
    "                set OpenBIOS nvram variables\n",
    QEMU_ARCH_PPC | QEMU_ARCH_SPARC)
STEXI
@item -prom-env @var{variable}=@var{value}
@findex -prom-env
Set OpenBIOS nvram @var{variable} to given @var{value} (PPC, SPARC only).
ETEXI
DEF("semihosting", 0, QEMU_OPTION_semihosting,
    "-semihosting    semihosting mode\n", QEMU_ARCH_ARM | QEMU_ARCH_M68K)
STEXI
@item -semihosting
@findex -semihosting
Semihosting mode (ARM, M68K only).
ETEXI
DEF("old-param", 0, QEMU_OPTION_old_param,
    "-old-param      old param mode\n", QEMU_ARCH_ARM)
STEXI
@item -old-param
@findex -old-param (ARM)
Old param mode (ARM only).
ETEXI

DEF("readconfig", HAS_ARG, QEMU_OPTION_readconfig,
    "-readconfig <file>\n", QEMU_ARCH_ALL)
STEXI
@item -readconfig @var{file}
@findex -readconfig
Read device configuration from @var{file}.
ETEXI
DEF("writeconfig", HAS_ARG, QEMU_OPTION_writeconfig,
    "-writeconfig <file>\n"
    "                read/write config file\n", QEMU_ARCH_ALL)
STEXI
@item -writeconfig @var{file}
@findex -writeconfig
Write device configuration to @var{file}.
ETEXI
DEF("nodefconfig", 0, QEMU_OPTION_nodefconfig,
    "-nodefconfig\n"
    "                do not load default config files at startup\n",
    QEMU_ARCH_ALL)
STEXI
@item -nodefconfig
@findex -nodefconfig
Normally QEMU loads a configuration file from @var{sysconfdir}/qemu.conf and
@var{sysconfdir}/target-@var{ARCH}.conf on startup.  The @code{-nodefconfig}
option will prevent QEMU from loading these configuration files at startup.
ETEXI

DEF("no-kvm", 0, QEMU_OPTION_no_kvm,
    "-no-kvm         disable KVM hardware virtualization\n")
DEF("no-kvm-irqchip", 0, QEMU_OPTION_no_kvm_irqchip,
    "-no-kvm-irqchip disable KVM kernel mode PIC/IOAPIC/LAPIC\n")
DEF("no-kvm-pit", 0, QEMU_OPTION_no_kvm_pit,
    "-no-kvm-pit     disable KVM kernel mode PIT\n")
DEF("no-kvm-pit-reinjection", 0, QEMU_OPTION_no_kvm_pit_reinjection,
    "-no-kvm-pit-reinjection\n"
    "                disable KVM kernel mode PIT interrupt reinjection\n")
#if defined(TARGET_I386) || defined(TARGET_X86_64) || defined(TARGET_IA64) || defined(__linux__)
DEF("pcidevice", HAS_ARG, QEMU_OPTION_pcidevice,
    "-pcidevice host=[seg:]bus:dev.func[,dma=none][,name=string]\n"
    "                expose a PCI device to the guest OS\n"
    "                dma=none: don't perform any dma translations (default is to use an iommu)\n"
    "                'string' is used in log output\n")
#endif
DEF("enable-nesting", 0, QEMU_OPTION_enable_nesting,
    "-enable-nesting enable support for running a VM inside the VM (AMD only)\n")
DEF("nvram", HAS_ARG, QEMU_OPTION_nvram,
    "-nvram FILE     provide ia64 nvram contents\n")
DEF("tdf", 0, QEMU_OPTION_tdf,
    "-tdf            enable guest time drift compensation\n")
DEF("kvm-shadow-memory", HAS_ARG, QEMU_OPTION_kvm_shadow_memory,
    "-kvm-shadow-memory MEGABYTES\n"
    "                allocate MEGABYTES for kvm mmu shadowing\n")

HXCOMM This is the last statement. Insert new options before this line!
STEXI
@end table
ETEXI<|MERGE_RESOLUTION|>--- conflicted
+++ resolved
@@ -120,12 +120,8 @@
     "       [,cyls=c,heads=h,secs=s[,trans=t]][,snapshot=on|off]\n"
     "       [,cache=writethrough|writeback|none][,format=f][,serial=s]\n"
     "       [,addr=A][,id=name][,aio=threads|native][,readonly=on|off]\n"
-<<<<<<< HEAD
     "       [,boot=on|off]\n"
-    "                use 'file' as a drive image\n")
-=======
     "                use 'file' as a drive image\n", QEMU_ARCH_ALL)
->>>>>>> ad96090a
 STEXI
 @item -drive @var{option}[,@var{option}[,@var{option}[,...]]]
 @findex -drive
@@ -2143,30 +2139,33 @@
 ETEXI
 
 DEF("no-kvm", 0, QEMU_OPTION_no_kvm,
-    "-no-kvm         disable KVM hardware virtualization\n")
+    "-no-kvm         disable KVM hardware virtualization\n",
+    QEMU_ARCH_ALL)
 DEF("no-kvm-irqchip", 0, QEMU_OPTION_no_kvm_irqchip,
-    "-no-kvm-irqchip disable KVM kernel mode PIC/IOAPIC/LAPIC\n")
+    "-no-kvm-irqchip disable KVM kernel mode PIC/IOAPIC/LAPIC\n",
+    QEMU_ARCH_I386)
 DEF("no-kvm-pit", 0, QEMU_OPTION_no_kvm_pit,
-    "-no-kvm-pit     disable KVM kernel mode PIT\n")
+    "-no-kvm-pit     disable KVM kernel mode PIT\n",
+    QEMU_ARCH_I386)
 DEF("no-kvm-pit-reinjection", 0, QEMU_OPTION_no_kvm_pit_reinjection,
     "-no-kvm-pit-reinjection\n"
-    "                disable KVM kernel mode PIT interrupt reinjection\n")
-#if defined(TARGET_I386) || defined(TARGET_X86_64) || defined(TARGET_IA64) || defined(__linux__)
+    "                disable KVM kernel mode PIT interrupt reinjection\n",
+    QEMU_ARCH_I386)
 DEF("pcidevice", HAS_ARG, QEMU_OPTION_pcidevice,
     "-pcidevice host=[seg:]bus:dev.func[,dma=none][,name=string]\n"
     "                expose a PCI device to the guest OS\n"
     "                dma=none: don't perform any dma translations (default is to use an iommu)\n"
-    "                'string' is used in log output\n")
-#endif
+    "                'string' is used in log output\n", QEMU_ARCH_I386)
 DEF("enable-nesting", 0, QEMU_OPTION_enable_nesting,
-    "-enable-nesting enable support for running a VM inside the VM (AMD only)\n")
+    "-enable-nesting enable support for running a VM inside the VM (AMD only)\n", QEMU_ARCH_I386)
 DEF("nvram", HAS_ARG, QEMU_OPTION_nvram,
-    "-nvram FILE     provide ia64 nvram contents\n")
+    "-nvram FILE     provide ia64 nvram contents\n", QEMU_ARCH_ALL)
 DEF("tdf", 0, QEMU_OPTION_tdf,
-    "-tdf            enable guest time drift compensation\n")
+    "-tdf            enable guest time drift compensation\n", QEMU_ARCH_ALL)
 DEF("kvm-shadow-memory", HAS_ARG, QEMU_OPTION_kvm_shadow_memory,
     "-kvm-shadow-memory MEGABYTES\n"
-    "                allocate MEGABYTES for kvm mmu shadowing\n")
+    "                allocate MEGABYTES for kvm mmu shadowing\n",
+    QEMU_ARCH_I386)
 
 HXCOMM This is the last statement. Insert new options before this line!
 STEXI
