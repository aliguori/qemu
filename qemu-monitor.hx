HXCOMM Use DEFHEADING() to define headings in both help text and texi
HXCOMM Text between STEXI and ETEXI are copied to texi version and
HXCOMM discarded from C version
HXCOMM DEF(command, args, callback, arg_string, help) is used to construct
HXCOMM monitor commands
HXCOMM HXCOMM can be used for comments, discarded from both texi and C

STEXI
@table @option
ETEXI

    { "help|?", "s?", help_cmd, "[cmd]", "show the help" },
STEXI
@item help or ? [@var{cmd}]
Show the help for all commands or just for command @var{cmd}.
ETEXI

    { "commit", "s", do_commit,
      "device|all", "commit changes to the disk images (if -snapshot is used) or backing files" },
STEXI
@item commit
Commit changes to the disk images (if -snapshot is used) or backing files.
ETEXI

    { "info", "s?", do_info,
      "[subcommand]", "show various information about the system state" },
STEXI
@item info @var{subcommand}
Show various information about the system state.

@table @option
@item info version
show the version of QEMU
@item info network
show the various VLANs and the associated devices
@item info chardev
show the character devices
@item info block
show the block devices
@item info block
show block device statistics
@item info registers
show the cpu registers
@item info cpus
show infos for each CPU
@item info history
show the command line history
@item info irq
show the interrupts statistics (if available)
@item info pic
show i8259 (PIC) state
@item info pci
show emulated PCI device info
@item info tlb
show virtual to physical memory mappings (i386 only)
@item info mem
show the active virtual memory mappings (i386 only)
@item info hpet
show state of HPET (i386 only)
@item info kqemu
show KQEMU information
@item info kvm
show KVM information
@item info usb
show USB devices plugged on the virtual USB hub
@item info usbhost
show all USB host devices
@item info profile
show profiling information
@item info capture
show information about active capturing
@item info snapshots
show list of VM snapshots
@item info status
show the current VM status (running|paused)
@item info pcmcia
show guest PCMCIA status
@item info mice
show which guest mouse is receiving events
@item info vnc
show the vnc server status
@item info name
show the current VM name
@item info uuid
show the current VM UUID
@item info cpustats
show CPU statistics
@item info usernet
show user network stack connection states
@item info migrate
show migration status
@item info balloon
show balloon information
@item info qtree
show device tree
@end table
ETEXI

    { "q|quit", "", do_quit,
      "", "quit the emulator" },
STEXI
@item q or quit
Quit the emulator.
ETEXI

    { "eject", "-fB", do_eject,
      "[-f] device", "eject a removable medium (use -f to force it)" },
STEXI
@item eject [-f] @var{device}
Eject a removable medium (use -f to force it).
ETEXI

    { "change", "BFs?", do_change,
      "device filename [format]", "change a removable medium, optional format" },
STEXI
@item change @var{device} @var{setting}

Change the configuration of a device.

@table @option
@item change @var{diskdevice} @var{filename} [@var{format}]
Change the medium for a removable disk device to point to @var{filename}. eg

@example
(qemu) change ide1-cd0 /path/to/some.iso
@end example

@var{format} is optional.

@item change vnc @var{display},@var{options}
Change the configuration of the VNC server. The valid syntax for @var{display}
and @var{options} are described at @ref{sec_invocation}. eg

@example
(qemu) change vnc localhost:1
@end example

@item change vnc password [@var{password}]

Change the password associated with the VNC server. If the new password is not
supplied, the monitor will prompt for it to be entered. VNC passwords are only
significant up to 8 letters. eg

@example
(qemu) change vnc password
Password: ********
@end example

@end table
ETEXI

    { "screendump", "F", do_screen_dump,
      "filename", "save screen into PPM image 'filename'" },
STEXI
@item screendump @var{filename}
Save screen into PPM image @var{filename}.
ETEXI

    { "logfile", "F", do_logfile,
      "filename", "output logs to 'filename'" },
STEXI
@item logfile @var{filename}
Output logs to @var{filename}.
ETEXI

    { "log", "s", do_log,
      "item1[,...]", "activate logging of the specified items to '/tmp/qemu.log'" },
STEXI
@item log @var{item1}[,...]
Activate logging of the specified items to @file{/tmp/qemu.log}.
ETEXI

    { "savevm", "s?", do_savevm,
      "[tag|id]", "save a VM snapshot. If no tag or id are provided, a new snapshot is created" },
STEXI
@item savevm [@var{tag}|@var{id}]
Create a snapshot of the whole virtual machine. If @var{tag} is
provided, it is used as human readable identifier. If there is already
a snapshot with the same tag or ID, it is replaced. More info at
@ref{vm_snapshots}.
ETEXI

    { "loadvm", "s", do_loadvm,
      "tag|id", "restore a VM snapshot from its tag or id" },
STEXI
@item loadvm @var{tag}|@var{id}
Set the whole virtual machine to the snapshot identified by the tag
@var{tag} or the unique snapshot ID @var{id}.
ETEXI

    { "delvm", "s", do_delvm,
      "tag|id", "delete a VM snapshot from its tag or id" },
STEXI
@item delvm @var{tag}|@var{id}
Delete the snapshot identified by @var{tag} or @var{id}.
ETEXI

    { "singlestep", "s?", do_singlestep,
      "[on|off]", "run emulation in singlestep mode or switch to normal mode", },
STEXI
@item singlestep [off]
Run the emulation in single step mode.
If called with option off, the emulation returns to normal mode.
ETEXI

    { "stop", "", do_stop,
      "", "stop emulation", },
STEXI
@item stop
Stop emulation.
ETEXI

    { "c|cont", "", do_cont,
      "", "resume emulation", },
STEXI
@item c or cont
Resume emulation.
ETEXI

    { "gdbserver", "s?", do_gdbserver,
      "[device]", "start gdbserver on given device (default 'tcp::1234'), stop with 'none'", },
STEXI
@item gdbserver [@var{port}]
Start gdbserver session (default @var{port}=1234)
ETEXI

    { "x", "/l", do_memory_dump,
      "/fmt addr", "virtual memory dump starting at 'addr'", },
STEXI
@item x/fmt @var{addr}
Virtual memory dump starting at @var{addr}.
ETEXI

    { "xp", "/l", do_physical_memory_dump,
      "/fmt addr", "physical memory dump starting at 'addr'", },
STEXI
@item xp /@var{fmt} @var{addr}
Physical memory dump starting at @var{addr}.

@var{fmt} is a format which tells the command how to format the
data. Its syntax is: @option{/@{count@}@{format@}@{size@}}

@table @var
@item count
is the number of items to be dumped.

@item format
can be x (hex), d (signed decimal), u (unsigned decimal), o (octal),
c (char) or i (asm instruction).

@item size
can be b (8 bits), h (16 bits), w (32 bits) or g (64 bits). On x86,
@code{h} or @code{w} can be specified with the @code{i} format to
respectively select 16 or 32 bit code instruction size.

@end table

Examples:
@itemize
@item
Dump 10 instructions at the current instruction pointer:
@example
(qemu) x/10i $eip
0x90107063:  ret
0x90107064:  sti
0x90107065:  lea    0x0(%esi,1),%esi
0x90107069:  lea    0x0(%edi,1),%edi
0x90107070:  ret
0x90107071:  jmp    0x90107080
0x90107073:  nop
0x90107074:  nop
0x90107075:  nop
0x90107076:  nop
@end example

@item
Dump 80 16 bit values at the start of the video memory.
@smallexample
(qemu) xp/80hx 0xb8000
0x000b8000: 0x0b50 0x0b6c 0x0b65 0x0b78 0x0b38 0x0b36 0x0b2f 0x0b42
0x000b8010: 0x0b6f 0x0b63 0x0b68 0x0b73 0x0b20 0x0b56 0x0b47 0x0b41
0x000b8020: 0x0b42 0x0b69 0x0b6f 0x0b73 0x0b20 0x0b63 0x0b75 0x0b72
0x000b8030: 0x0b72 0x0b65 0x0b6e 0x0b74 0x0b2d 0x0b63 0x0b76 0x0b73
0x000b8040: 0x0b20 0x0b30 0x0b35 0x0b20 0x0b4e 0x0b6f 0x0b76 0x0b20
0x000b8050: 0x0b32 0x0b30 0x0b30 0x0b33 0x0720 0x0720 0x0720 0x0720
0x000b8060: 0x0720 0x0720 0x0720 0x0720 0x0720 0x0720 0x0720 0x0720
0x000b8070: 0x0720 0x0720 0x0720 0x0720 0x0720 0x0720 0x0720 0x0720
0x000b8080: 0x0720 0x0720 0x0720 0x0720 0x0720 0x0720 0x0720 0x0720
0x000b8090: 0x0720 0x0720 0x0720 0x0720 0x0720 0x0720 0x0720 0x0720
@end smallexample
@end itemize
ETEXI

    { "p|print", "/l", do_print,
      "/fmt expr", "print expression value (use $reg for CPU register access)", },
STEXI
@item p or print/@var{fmt} @var{expr}

Print expression value. Only the @var{format} part of @var{fmt} is
used.
ETEXI

    { "i", "/ii.", do_ioport_read,
      "/fmt addr", "I/O port read" },
STEXI
Read I/O port.
ETEXI

    { "o", "/ii", do_ioport_write,
      "/fmt addr value", "I/O port write" },
STEXI
Write to I/O port.
ETEXI

    { "sendkey", "si?", do_sendkey,
      "keys [hold_ms]", "send keys to the VM (e.g. 'sendkey ctrl-alt-f1', default hold time=100 ms)" },
STEXI
@item sendkey @var{keys}

Send @var{keys} to the emulator. @var{keys} could be the name of the
key or @code{#} followed by the raw value in either decimal or hexadecimal
format. Use @code{-} to press several keys simultaneously. Example:
@example
sendkey ctrl-alt-f1
@end example

This command is useful to send keys that your graphical user interface
intercepts at low level, such as @code{ctrl-alt-f1} in X Window.
ETEXI

    { "system_reset", "", do_system_reset,
      "", "reset the system" },
STEXI
@item system_reset

Reset the system.
ETEXI

    { "system_powerdown", "", do_system_powerdown,
      "", "send system power down event" },
STEXI
@item system_powerdown

Power down the system (if supported).
ETEXI

    { "sum", "ii", do_sum,
      "addr size", "compute the checksum of a memory region" },
STEXI
@item sum @var{addr} @var{size}

Compute the checksum of a memory region.
ETEXI

    { "usb_add", "s", do_usb_add,
      "device", "add USB device (e.g. 'host:bus.addr' or 'host:vendor_id:product_id')" },
STEXI
@item usb_add @var{devname}

Add the USB device @var{devname}.  For details of available devices see
@ref{usb_devices}
ETEXI

    { "usb_del", "s", do_usb_del,
      "device", "remove USB device 'bus.addr'" },
STEXI
@item usb_del @var{devname}

Remove the USB device @var{devname} from the QEMU virtual USB
hub. @var{devname} has the syntax @code{bus.addr}. Use the monitor
command @code{info usb} to see the devices you can remove.
ETEXI

    { "cpu", "i", do_cpu_set,
      "index", "set the default CPU" },
STEXI
Set the default CPU.
ETEXI

    { "mouse_move", "sss?", do_mouse_move,
      "dx dy [dz]", "send mouse move events" },
STEXI
@item mouse_move @var{dx} @var{dy} [@var{dz}]
Move the active mouse to the specified coordinates @var{dx} @var{dy}
with optional scroll axis @var{dz}.
ETEXI

    { "mouse_button", "i", do_mouse_button,
      "state", "change mouse button state (1=L, 2=M, 4=R)" },
STEXI
@item mouse_button @var{val}
Change the active mouse button state @var{val} (1=L, 2=M, 4=R).
ETEXI

    { "mouse_set", "i", do_mouse_set,
      "index", "set which mouse device receives events" },
STEXI
@item mouse_set @var{index}
Set which mouse device receives events at given @var{index}, index
can be obtained with
@example
info mice
@end example
ETEXI

#ifdef HAS_AUDIO
    { "wavcapture", "si?i?i?", do_wav_capture,
      "path [frequency [bits [channels]]]",
      "capture audio to a wave file (default frequency=44100 bits=16 channels=2)" },
#endif
STEXI
@item wavcapture @var{filename} [@var{frequency} [@var{bits} [@var{channels}]]]
Capture audio into @var{filename}. Using sample rate @var{frequency}
bits per sample @var{bits} and number of channels @var{channels}.

Defaults:
@itemize @minus
@item Sample rate = 44100 Hz - CD quality
@item Bits = 16
@item Number of channels = 2 - Stereo
@end itemize
ETEXI

#ifdef HAS_AUDIO
    { "stopcapture", "i", do_stop_capture,
      "capture index", "stop capture" },
#endif
STEXI
@item stopcapture @var{index}
Stop capture with a given @var{index}, index can be obtained with
@example
info capture
@end example
ETEXI

    { "memsave", "lis", do_memory_save,
      "addr size file", "save to disk virtual memory dump starting at 'addr' of size 'size'", },
STEXI
@item memsave @var{addr} @var{size} @var{file}
save to disk virtual memory dump starting at @var{addr} of size @var{size}.
ETEXI

    { "pmemsave", "lis", do_physical_memory_save,
      "addr size file", "save to disk physical memory dump starting at 'addr' of size 'size'", },
STEXI
@item pmemsave @var{addr} @var{size} @var{file}
save to disk physical memory dump starting at @var{addr} of size @var{size}.
ETEXI

    { "boot_set", "s", do_boot_set,
      "bootdevice", "define new values for the boot device list" },
STEXI
@item boot_set @var{bootdevicelist}

Define new values for the boot device list. Those values will override
the values specified on the command line through the @code{-boot} option.

The values that can be specified here depend on the machine type, but are
the same that can be specified in the @code{-boot} command line option.
ETEXI

#if defined(TARGET_I386)
    { "nmi", "i", do_inject_nmi,
      "cpu", "inject an NMI on the given CPU", },
#endif
STEXI
@item nmi @var{cpu}
Inject an NMI on the given CPU (x86 only).
ETEXI

    { "migrate", "-ds", do_migrate,
      "[-d] uri", "migrate to URI (using -d to not wait for completion)" },
STEXI
@item migrate [-d] @var{uri}
Migrate to @var{uri} (using -d to not wait for completion).
ETEXI

    { "migrate_cancel", "", do_migrate_cancel,
      "", "cancel the current VM migration" },
STEXI
@item migrate_cancel
Cancel the current VM migration.
ETEXI

    { "migrate_set_speed", "s", do_migrate_set_speed,
      "value", "set maximum speed (in bytes) for migrations" },
STEXI
@item migrate_set_speed @var{value}
Set maximum speed to @var{value} (in bytes) for migrations.
ETEXI

    { "migrate_set_downtime", "s", do_migrate_set_downtime,
      "value", "set maximum tolerated downtime (in seconds) for migrations" },

STEXI
@item migrate_set_downtime @var{second}
Set maximum tolerated downtime (in seconds) for migration.
ETEXI

#if defined(TARGET_I386)
    { "drive_add", "ss", drive_hot_add, "[[<domain>:]<bus>:]<slot>\n"
                                         "[file=file][,if=type][,bus=n]\n"
                                        "[,unit=m][,media=d][index=i]\n"
                                        "[,cyls=c,heads=h,secs=s[,trans=t]]\n"
                                        "[snapshot=on|off][,cache=on|off]",
                                        "add drive to PCI storage controller" },
#endif
STEXI
@item drive_add
Add drive to PCI storage controller.
ETEXI

#if defined(TARGET_I386)
    { "pci_add", "sss?", pci_device_hot_add, "auto|[[<domain>:]<bus>:]<slot> nic|storage|host [[vlan=n][,macaddr=addr][,model=type]] [file=file][,if=type][,bus=nr]... [host=02:00.0[,name=string][,dma=none]", "hot-add PCI device" },
#endif
STEXI
@item pci_add
Hot-add PCI device.
ETEXI

#if defined(TARGET_I386)
    { "pci_del", "s", pci_device_hot_remove, "[[<domain>:]<bus>:]<slot>", "hot remove PCI device" },
#endif
STEXI
@item pci_del
Hot remove PCI device.
ETEXI

    { "host_net_add", "ss?", net_host_device_add,
      "tap|user|socket|vde|dump [options]", "add host VLAN client" },
STEXI
@item host_net_add
Add host VLAN client.
ETEXI

    { "host_net_remove", "is", net_host_device_remove,
      "vlan_id name", "remove host VLAN client" },
STEXI
@item host_net_remove
Remove host VLAN client.
ETEXI

#ifdef CONFIG_SLIRP
    { "hostfwd_add", "ss?s?", net_slirp_hostfwd_add,
      "[vlan_id name] [tcp|udp]:[hostaddr]:hostport-[guestaddr]:guestport",
      "redirect TCP or UDP connections from host to guest (requires -net user)" },
    { "hostfwd_remove", "ss?s?", net_slirp_hostfwd_remove,
      "[vlan_id name] [tcp|udp]:[hostaddr]:hostport",
      "remove host-to-guest TCP or UDP redirection" },
#endif
STEXI
@item host_net_redir
Redirect TCP or UDP connections from host to guest (requires -net user).
ETEXI

    { "balloon", "i", do_balloon,
      "target", "request VM to change it's memory allocation (in MB)" },
STEXI
@item balloon @var{value}
Request VM to change its memory allocation to @var{value} (in MB).
ETEXI

    { "set_link", "ss", do_set_link,
      "name up|down", "change the link status of a network adapter" },
STEXI
@item set_link @var{name} [up|down]
Set link @var{name} up or down.
ETEXI

    { "watchdog_action", "s", do_watchdog_action,
      "[reset|shutdown|poweroff|pause|debug|none]", "change watchdog action" },
STEXI
@item watchdog_action
Change watchdog action.
ETEXI

    { "acl_show", "s", do_acl_show, "aclname",
      "list rules in the access control list" },
STEXI
@item acl_show @var{aclname}
List all the matching rules in the access control list, and the default
policy. There are currently two named access control lists,
@var{vnc.x509dname} and @var{vnc.username} matching on the x509 client
certificate distinguished name, and SASL username respectively.
ETEXI

    { "acl_policy", "ss", do_acl_policy, "aclname allow|deny",
      "set default access control list policy" },
STEXI
@item acl_policy @var{aclname} @code{allow|deny}
Set the default access control list policy, used in the event that
none of the explicit rules match. The default policy at startup is
always @code{deny}.
ETEXI

    { "acl_add", "sssi?", do_acl_add, "aclname match allow|deny [index]",
      "add a match rule to the access control list" },
STEXI
@item acl_allow @var{aclname} @var{match} @code{allow|deny} [@var{index}]
Add a match rule to the access control list, allowing or denying access.
The match will normally be an exact username or x509 distinguished name,
but can optionally include wildcard globs. eg @code{*@@EXAMPLE.COM} to
allow all users in the @code{EXAMPLE.COM} kerberos realm. The match will
normally be appended to the end of the ACL, but can be inserted
earlier in the list if the optional @var{index} parameter is supplied.
ETEXI

    { "acl_remove", "ss", do_acl_remove, "aclname match",
      "remove a match rule from the access control list" },
STEXI
@item acl_remove @var{aclname} @var{match}
Remove the specified match rule from the access control list.
ETEXI

    { "acl_reset", "s", do_acl_reset, "aclname",
      "reset the access control list" },
STEXI
@item acl_remove @var{aclname} @var{match}
Remove all matches from the access control list, and set the default
policy back to @code{deny}.
ETEXI

#if defined(TARGET_I386)
    { "mce", "iillll", do_inject_mce, "cpu bank status mcgstatus addr misc", "inject a MCE on the given CPU"},
#endif
STEXI
@item mce @var{cpu} @var{bank} @var{status} @var{mcgstatus} @var{addr} @var{misc}
Inject an MCE on the given CPU (x86 only).
ETEXI

<<<<<<< HEAD
    { "cpu_set", "is", do_cpu_set_nr,
      "cpu [online|offline]", "change cpu state" },
STEXI
@item cpu_set @var{cpu} [online|offline]
Set CPU @var{cpu} online or offline.
=======
    { "getfd", "s", do_getfd, "getfd name",
      "receive a file descriptor via SCM rights and assign it a name" },
STEXI
@item getfd @var{fdname}
If a file descriptor is passed alongside this command using the SCM_RIGHTS
mechanism on unix sockets, it is stored using the name @var{fdname} for
later use by other monitor commands.
ETEXI

    { "closefd", "s", do_closefd, "closefd name",
      "close a file descriptor previously passed via SCM rights" },
STEXI
@item closefd @var{fdname}
Close the file descriptor previously assigned to @var{fdname} using the
@code{getfd} command. This is only needed if the file descriptor was never
used by another monitor command.
>>>>>>> f07918fd
ETEXI

STEXI
@end table
ETEXI<|MERGE_RESOLUTION|>--- conflicted
+++ resolved
@@ -628,13 +628,6 @@
 Inject an MCE on the given CPU (x86 only).
 ETEXI
 
-<<<<<<< HEAD
-    { "cpu_set", "is", do_cpu_set_nr,
-      "cpu [online|offline]", "change cpu state" },
-STEXI
-@item cpu_set @var{cpu} [online|offline]
-Set CPU @var{cpu} online or offline.
-=======
     { "getfd", "s", do_getfd, "getfd name",
       "receive a file descriptor via SCM rights and assign it a name" },
 STEXI
@@ -651,7 +644,13 @@
 Close the file descriptor previously assigned to @var{fdname} using the
 @code{getfd} command. This is only needed if the file descriptor was never
 used by another monitor command.
->>>>>>> f07918fd
+ETEXI
+
+    { "cpu_set", "is", do_cpu_set_nr,
+      "cpu [online|offline]", "change cpu state" },
+STEXI
+@item cpu_set @var{cpu} [online|offline]
+Set CPU @var{cpu} online or offline.
 ETEXI
 
 STEXI
